--- conflicted
+++ resolved
@@ -50,11 +50,7 @@
 				Version: 1,
 			},
 			DexFork: &config.ForkPoint{
-<<<<<<< HEAD
-				Height:  10000000,
-=======
 				Height:  5442723,
->>>>>>> cbcd1ffd
 				Version: 2,
 			},
 		}
