/**
Package vm implements the vite virtual machine
*/
package vm

import (
	"errors"
	"github.com/vitelabs/go-vite/log15"
	"math/big"
	"sync/atomic"
	"time"

	"github.com/vitelabs/go-vite/common/helper"
	"github.com/vitelabs/go-vite/common/types"
	"github.com/vitelabs/go-vite/ledger"
	"github.com/vitelabs/go-vite/monitor"
	"github.com/vitelabs/go-vite/vm/contracts"
	"github.com/vitelabs/go-vite/vm/contracts/abi"
	"github.com/vitelabs/go-vite/vm/quota"
	"github.com/vitelabs/go-vite/vm/util"
	"github.com/vitelabs/go-vite/vm_context"
	"github.com/vitelabs/go-vite/vm_context/vmctxt_interface"
)

type VMConfig struct {
	Debug bool
}

type NodeConfig struct {
	IsTest    bool
	calcQuota func(db vmctxt_interface.VmDatabase, addr types.Address, pledgeAmount *big.Int, difficulty *big.Int) (quotaTotal uint64, quotaAddition uint64, err error)
	log       log15.Logger
}

var nodeConfig NodeConfig

func InitVmConfig(isTest bool, isTestParam bool) {
	if isTest {
		nodeConfig = NodeConfig{
			IsTest: isTest,
			calcQuota: func(db vmctxt_interface.VmDatabase, addr types.Address, pledgeAmount *big.Int, difficulty *big.Int) (quotaTotal uint64, quotaAddition uint64, err error) {
				return 1000000, 0, nil
			},
		}
	} else {
		nodeConfig = NodeConfig{
			IsTest: isTest,
			calcQuota: func(db vmctxt_interface.VmDatabase, addr types.Address, pledgeAmount *big.Int, difficulty *big.Int) (quotaTotal uint64, quotaAddition uint64, err error) {
				return quota.CalcQuota(db, addr, pledgeAmount, difficulty)
			},
		}
	}
	nodeConfig.log = log15.New("module", "vm")
	contracts.InitContractsConfig(isTestParam)
	quota.InitQuotaConfig(isTestParam)
}

type VmContext struct {
	blockList []*vm_context.VmAccountBlock
}

type VM struct {
	VMConfig
	abort int32
	VmContext
	i *Interpreter
}

func NewVM() *VM {
	return &VM{i: simpleInterpreter}
}

func (vm *VM) Run(database vmctxt_interface.VmDatabase, block *ledger.AccountBlock, sendBlock *ledger.AccountBlock) (blockList []*vm_context.VmAccountBlock, isRetry bool, err error) {
	defer monitor.LogTime("vm", "run", time.Now())
	blockContext := &vm_context.VmAccountBlock{block.Copy(), database}
	switch block.BlockType {
	case ledger.BlockTypeReceive, ledger.BlockTypeReceiveError:
		blockContext.AccountBlock.Data = nil
		// block data, amount, tokenId, fee is already changed to send block data by generator
		/* TODO not support create contract this version
		if sendBlock.BlockType == ledger.BlockTypeSendCreate {
			return vm.receiveCreate(blockContext, sendBlock, quota.CalcCreateQuota(sendBlock.Fee))
		} else*/
		if sendBlock.BlockType == ledger.BlockTypeSendCall || sendBlock.BlockType == ledger.BlockTypeSendReward {
			return vm.receiveCall(blockContext, sendBlock)
		}
	/* TODO not support create contract this version
	case ledger.BlockTypeSendCreate:
		quotaTotal, quotaAddition, err := nodeConfig.calcQuota(
			database,
			block.AccountAddress,
			contracts.GetPledgeBeneficialAmount(database, block.AccountAddress),
			block.Difficulty)
		if err != nil {
			return nil, NoRetry, err
		}
		blockContext, err = vm.sendCreate(blockContext, quotaTotal, quotaAddition)
		if err != nil {
			return nil, NoRetry, err
		} else {
			return []*vm_context.VmAccountBlock{blockContext}, NoRetry, nil
		}*/
	case ledger.BlockTypeSendCall:
		quotaTotal, quotaAddition, err := nodeConfig.calcQuota(
			database,
			block.AccountAddress,
			abi.GetPledgeBeneficialAmount(database, block.AccountAddress),
			block.Difficulty)
		if err != nil {
			return nil, NoRetry, err
		}
		blockContext, err = vm.sendCall(blockContext, quotaTotal, quotaAddition)
		if err != nil {
			return nil, NoRetry, err
		} else {
			return []*vm_context.VmAccountBlock{blockContext}, NoRetry, nil
		}
	}
	return nil, NoRetry, errors.New("transaction type not supported")
}

func (vm *VM) Cancel() {
	atomic.StoreInt32(&vm.abort, 1)
}

// send contract create transaction, create address, sub balance and service fee
func (vm *VM) sendCreate(block *vm_context.VmAccountBlock, quotaTotal, quotaAddition uint64) (*vm_context.VmAccountBlock, error) {
	defer monitor.LogTime("vm", "SendCreate", time.Now())
	// check can make transaction
	quotaLeft := quotaTotal
	quotaRefund := uint64(0)
	cost, err := util.IntrinsicGasCost(block.AccountBlock.Data, false)
	if err != nil {
		return nil, err
	}
	quotaLeft, err = util.UseQuota(quotaLeft, cost)
	if err != nil {
		return nil, err
	}

	contractFee, err := calcContractFee(block.AccountBlock.Data)
	if err != nil {
		return nil, err
	}

	gid := contracts.GetGidFromCreateContractData(block.AccountBlock.Data)
	if !contracts.IsExistGid(block.VmContext, gid) {
		return nil, errors.New("consensus group not exist")
	}

	if !CanTransfer(block.VmContext, block.AccountBlock.AccountAddress, block.AccountBlock.TokenId, block.AccountBlock.Amount, block.AccountBlock.Fee) {
		return nil, util.ErrInsufficientBalance
	}

	contractAddr := contracts.NewContractAddress(
		block.AccountBlock.AccountAddress,
		block.AccountBlock.Height,
		block.AccountBlock.PrevHash,
		block.AccountBlock.SnapshotHash)
	if block.VmContext.IsAddressExisted(&contractAddr) {
		return nil, util.ErrContractAddressCreationFail
	}

	block.AccountBlock.Fee = contractFee
	block.AccountBlock.ToAddress = contractAddr
	// sub balance and service fee
	block.VmContext.SubBalance(&block.AccountBlock.TokenId, block.AccountBlock.Amount)
	if block.AccountBlock.Fee != nil {
		block.VmContext.SubBalance(&ledger.ViteTokenId, block.AccountBlock.Fee)
	}
	vm.updateBlock(block, nil, util.CalcQuotaUsed(quotaTotal, quotaAddition, quotaLeft, quotaRefund, nil))
	block.VmContext.SetContractGid(&gid, &contractAddr)
	return block, nil
}

// receive contract create transaction, create contract account, run initialization code, set contract code, do send blocks
func (vm *VM) receiveCreate(block *vm_context.VmAccountBlock, sendBlock *ledger.AccountBlock, quotaTotal uint64) (blockList []*vm_context.VmAccountBlock, isRetry bool, err error) {
	defer monitor.LogTime("vm", "ReceiveCreate", time.Now())
	quotaLeft := quotaTotal
	if block.VmContext.IsAddressExisted(&block.AccountBlock.AccountAddress) {
		return nil, NoRetry, util.ErrAddressCollision
	}
	// check can make transaction
	cost, err := util.IntrinsicGasCost(nil, true)
	if err != nil {
		return nil, NoRetry, err
	}
	quotaLeft, err = util.UseQuota(quotaLeft, cost)
	if err != nil {
		return nil, NoRetry, err
	}

	vm.blockList = []*vm_context.VmAccountBlock{block}

	// create contract account and add balance
	block.VmContext.AddBalance(&sendBlock.TokenId, sendBlock.Amount)

	sendBlock.Data = sendBlock.Data[types.GidSize:]

	// init contract state and set contract code
	c := newContract(sendBlock.AccountAddress, block.AccountBlock.AccountAddress, block, sendBlock, quotaLeft, 0)
	c.setCallCode(block.AccountBlock.AccountAddress, sendBlock.Data)
	code, err := c.run(vm)
	if err == nil && len(code) <= MaxCodeSize {
		codeCost := uint64(len(code)) * contractCodeGas
		c.quotaLeft, err = util.UseQuota(c.quotaLeft, codeCost)
		if err == nil {
			block.VmContext.SetContractCode(code)
			block.AccountBlock.Data = block.VmContext.GetStorageHash().Bytes()
			vm.updateBlock(block, nil, 0)
			err = vm.doSendBlockList(quotaTotal - block.AccountBlock.Quota)
			if err == nil {
				return vm.blockList, NoRetry, nil
			}
		}
	}
	vm.revert(block)
	return nil, NoRetry, err
}

func (vm *VM) sendCall(block *vm_context.VmAccountBlock, quotaTotal, quotaAddition uint64) (*vm_context.VmAccountBlock, error) {
	defer monitor.LogTime("vm", "SendCall", time.Now())
	// check can make transaction
	quotaLeft := quotaTotal
	if p, ok, err := getPrecompiledContract(block.AccountBlock.ToAddress, block.AccountBlock.Data); ok {
		if err != nil {
			return nil, err
		}
		block.AccountBlock.Fee, err = p.GetFee(block.VmContext, block.AccountBlock)
		if err != nil {
			return nil, err
		}
		if !CanTransfer(block.VmContext, block.AccountBlock.AccountAddress, block.AccountBlock.TokenId, block.AccountBlock.Amount, block.AccountBlock.Fee) {
			return nil, util.ErrInsufficientBalance
		}
		quotaLeft, err = p.DoSend(block.VmContext, block.AccountBlock, quotaLeft)
		if err != nil {
			return nil, err
		}
		block.VmContext.SubBalance(&block.AccountBlock.TokenId, block.AccountBlock.Amount)
		block.VmContext.SubBalance(&ledger.ViteTokenId, block.AccountBlock.Fee)
	} else {
		block.AccountBlock.Fee = helper.Big0
		cost, err := util.IntrinsicGasCost(block.AccountBlock.Data, false)
		if err != nil {
			return nil, err
		}
		quotaLeft, err = util.UseQuota(quotaLeft, cost)
		if err != nil {
			return nil, err
		}
		if !CanTransfer(block.VmContext, block.AccountBlock.AccountAddress, block.AccountBlock.TokenId, block.AccountBlock.Amount, block.AccountBlock.Fee) {
			return nil, util.ErrInsufficientBalance
		}
		block.VmContext.SubBalance(&block.AccountBlock.TokenId, block.AccountBlock.Amount)
	}
	var quotaUsed uint64
	if isPrecompiledContractAddress(block.AccountBlock.AccountAddress) {
		quotaUsed = 0
	} else {
		quotaUsed = util.CalcQuotaUsed(quotaTotal, quotaAddition, quotaLeft, 0, nil)
	}
	vm.updateBlock(block, nil, quotaUsed)
	return block, nil

}

var (
	ResultSuccess = byte(0)
	ResultFail    = byte(1)
)

func getReceiveCallData(db vmctxt_interface.VmDatabase, err error) []byte {
	if err == nil {
		return append(db.GetStorageHash().Bytes(), ResultSuccess)
	} else {
		return append(db.GetStorageHash().Bytes(), ResultFail)
	}
}

func (vm *VM) receiveCall(block *vm_context.VmAccountBlock, sendBlock *ledger.AccountBlock) (blockList []*vm_context.VmAccountBlock, isRetry bool, err error) {
	defer monitor.LogTime("vm", "ReceiveCall", time.Now())
	if p, ok, _ := getPrecompiledContract(block.AccountBlock.AccountAddress, sendBlock.Data); ok {
		vm.blockList = []*vm_context.VmAccountBlock{block}
		block.VmContext.AddBalance(&sendBlock.TokenId, sendBlock.Amount)
		blockListToSend, err := p.DoReceive(block.VmContext, block.AccountBlock, sendBlock)
		if err == nil {
			block.AccountBlock.Data = getReceiveCallData(block.VmContext, err)
			vm.updateBlock(block, err, 0)
			for _, blockToSend := range blockListToSend {
				vm.VmContext.AppendBlock(
					&vm_context.VmAccountBlock{
						util.MakeSendBlock(
							blockToSend.Block,
							blockToSend.ToAddress,
							blockToSend.BlockType,
							blockToSend.Amount,
							blockToSend.TokenId,
							vm.VmContext.GetNewBlockHeight(block),
							blockToSend.Data),
						nil})
			}
			if err = vm.doSendBlockList(util.PrecompiledContractsSendGas); err == nil {
				return vm.blockList, NoRetry, nil
			}
		}

		vm.revert(block)

		// precompiled contract receive error, if amount or fee is not zero, refund
		refundFlag := false
		if sendBlock.Amount.Sign() > 0 && sendBlock.Fee.Sign() > 0 && sendBlock.TokenId == ledger.ViteTokenId {
<<<<<<< HEAD
			refundAmount := new(big.Int).Add(block.AccountBlock.Amount, block.AccountBlock.Fee)
=======
			refundAmount := new(big.Int).Add(sendBlock.Amount, sendBlock.Fee)
>>>>>>> 8fc8925e
			vm.VmContext.AppendBlock(
				&vm_context.VmAccountBlock{
					util.MakeSendBlock(
						block.AccountBlock,
						sendBlock.AccountAddress,
						ledger.BlockTypeSendCall,
						refundAmount,
						ledger.ViteTokenId,
						vm.VmContext.GetNewBlockHeight(block),
						p.GetRefundData()),
					nil})
			block.VmContext.AddBalance(&ledger.ViteTokenId, refundAmount)
			refundFlag = true
		} else {
			if sendBlock.Amount.Sign() > 0 {
				vm.VmContext.AppendBlock(
					&vm_context.VmAccountBlock{
						util.MakeSendBlock(
							block.AccountBlock,
							sendBlock.AccountAddress,
							ledger.BlockTypeSendCall,
							new(big.Int).Set(sendBlock.Amount),
							sendBlock.TokenId,
							vm.VmContext.GetNewBlockHeight(block),
							p.GetRefundData()),
						nil})
				block.VmContext.AddBalance(&sendBlock.TokenId, sendBlock.Amount)
				refundFlag = true
			}
			if sendBlock.Fee.Sign() > 0 {
				vm.VmContext.AppendBlock(
					&vm_context.VmAccountBlock{
						util.MakeSendBlock(
							block.AccountBlock,
							sendBlock.AccountAddress,
							ledger.BlockTypeSendCall,
							new(big.Int).Set(sendBlock.Fee),
							ledger.ViteTokenId,
							vm.VmContext.GetNewBlockHeight(block),
							p.GetRefundData()),
						nil})
				block.VmContext.AddBalance(&ledger.ViteTokenId, sendBlock.Fee)
				refundFlag = true
			}
		}

		block.AccountBlock.Data = getReceiveCallData(block.VmContext, err)
		vm.updateBlock(block, err, 0)

		if refundFlag {
			if err = vm.doSendBlockList(util.PrecompiledContractsSendGas); err == nil {
				return vm.blockList, NoRetry, nil
			} else {
				monitor.LogEvent("vm", "impossibleReceiveError")
				nodeConfig.log.Error("Impossible receive error", "err", err, "fromhash", sendBlock.Hash)
				return nil, Retry, err
			}
		}
		return vm.blockList, NoRetry, err
	} else {
		// check can make transaction
		quotaTotal, quotaAddition, err := nodeConfig.calcQuota(
			block.VmContext,
			block.AccountBlock.AccountAddress,
			abi.GetPledgeBeneficialAmount(block.VmContext, block.AccountBlock.AccountAddress),
			block.AccountBlock.Difficulty)
		if err != nil {
			return nil, NoRetry, err
		}
		quotaLeft := quotaTotal
		quotaRefund := uint64(0)
		cost, err := util.IntrinsicGasCost(nil, false)
		if err != nil {
			return nil, NoRetry, err
		}
		quotaLeft, err = util.UseQuota(quotaLeft, cost)
		if err != nil {
			return nil, Retry, err
		}
		vm.blockList = []*vm_context.VmAccountBlock{block}
		// add balance, create account if not exist
		block.VmContext.AddBalance(&sendBlock.TokenId, sendBlock.Amount)
		// do transfer transaction if account code size is zero
		code := block.VmContext.GetContractCode(&block.AccountBlock.AccountAddress)
		if len(code) == 0 {
			vm.updateBlock(block, nil, util.CalcQuotaUsed(quotaTotal, quotaAddition, quotaLeft, quotaRefund, nil))
			return vm.blockList, NoRetry, nil
		}
		// run code
		c := newContract(sendBlock.AccountAddress, block.AccountBlock.AccountAddress, block, sendBlock, quotaLeft, quotaRefund)
		c.setCallCode(block.AccountBlock.AccountAddress, code)
		_, err = c.run(vm)
		if err == nil {
			block.AccountBlock.Data = getReceiveCallData(block.VmContext, err)
			vm.updateBlock(block, nil, util.CalcQuotaUsed(quotaTotal, quotaAddition, c.quotaLeft, c.quotaRefund, nil))
			err = vm.doSendBlockList(quotaTotal - quotaAddition - block.AccountBlock.Quota)
			if err == nil {
				return vm.blockList, NoRetry, nil
			}
		}

		vm.revert(block)
		block.AccountBlock.Data = getReceiveCallData(block.VmContext, err)
		vm.updateBlock(block, err, util.CalcQuotaUsed(quotaTotal, quotaAddition, c.quotaLeft, c.quotaRefund, err))
		return vm.blockList, err == util.ErrOutOfQuota, err
	}
}

func (vm *VM) sendReward(block *vm_context.VmAccountBlock, quotaTotal, quotaAddition uint64) (*vm_context.VmAccountBlock, error) {
	defer monitor.LogTime("vm", "SendReward", time.Now())
	// check can make transaction
	quotaLeft := quotaTotal
	cost, err := util.IntrinsicGasCost(block.AccountBlock.Data, false)
	if err != nil {
		return nil, err
	}
	quotaLeft, err = util.UseQuota(quotaLeft, cost)
	if err != nil {
		return nil, err
	}
	if block.AccountBlock.AccountAddress != abi.AddressRegister &&
		block.AccountBlock.AccountAddress != abi.AddressMintage {
		return nil, errors.New("invalid account address")
	}
	vm.updateBlock(block, nil, 0)
	return block, nil
}

func (vm *VM) delegateCall(contractAddr types.Address, data []byte, c *contract) (ret []byte, err error) {
	code := c.block.VmContext.GetContractCode(&contractAddr)
	if len(code) > 0 {
		cNew := newContract(c.caller, c.address, c.block, c.sendBlock, c.quotaLeft, c.quotaRefund)
		cNew.setCallCode(contractAddr, code)
		ret, err = cNew.run(vm)
		c.quotaLeft, c.quotaRefund = cNew.quotaLeft, cNew.quotaRefund
		return ret, err
	}
	return nil, nil
}

func (vm *VM) updateBlock(block *vm_context.VmAccountBlock, err error, quotaUsed uint64) {
	block.AccountBlock.Quota = quotaUsed
	block.AccountBlock.StateHash = *block.VmContext.GetStorageHash()
	if block.AccountBlock.IsReceiveBlock() {
		block.AccountBlock.LogHash = block.VmContext.GetLogListHash()
		if err == util.ErrOutOfQuota {
			block.AccountBlock.BlockType = ledger.BlockTypeReceiveError
		} else {
			block.AccountBlock.BlockType = ledger.BlockTypeReceive
		}
	}
}

func (vm *VM) doSendBlockList(quotaLeft uint64) (err error) {
	db := vm.blockList[0].VmContext
	for i, block := range vm.blockList[1:] {
		db = db.CopyAndFreeze()
		block.VmContext = db
		switch block.AccountBlock.BlockType {
		case ledger.BlockTypeSendCall:
			vm.blockList[i+1], err = vm.sendCall(block, quotaLeft, 0)
			if err != nil {
				return err
			}
		case ledger.BlockTypeSendReward:
			vm.blockList[i+1], err = vm.sendReward(block, quotaLeft, 0)
			if err != nil {
				return err
			}
		}
		quotaLeft = quotaLeft - vm.blockList[i+1].AccountBlock.Quota
	}
	return nil
}

func (vm *VM) revert(block *vm_context.VmAccountBlock) {
	vm.blockList = vm.blockList[:1]
	block.VmContext.Reset()
}

func (context *VmContext) AppendBlock(block *vm_context.VmAccountBlock) {
	context.blockList = append(context.blockList, block)
}

func CanTransfer(db vmctxt_interface.VmDatabase, addr types.Address, tokenTypeId types.TokenTypeId, tokenAmount *big.Int, feeAmount *big.Int) bool {
	if feeAmount.Sign() == 0 {
		return tokenAmount.Cmp(db.GetBalance(&addr, &tokenTypeId)) <= 0
	}
	if util.IsViteToken(tokenTypeId) {
		balance := new(big.Int).Add(tokenAmount, feeAmount)
		return balance.Cmp(db.GetBalance(&addr, &tokenTypeId)) <= 0
	}
	return tokenAmount.Cmp(db.GetBalance(&addr, &tokenTypeId)) <= 0 && feeAmount.Cmp(db.GetBalance(&addr, &ledger.ViteTokenId)) <= 0
}

func (context *VmContext) GetNewBlockHeight(block *vm_context.VmAccountBlock) uint64 {
	return block.AccountBlock.Height + uint64(len(context.blockList))
}

func calcContractFee(data []byte) (*big.Int, error) {
	return createContractFee, nil
}<|MERGE_RESOLUTION|>--- conflicted
+++ resolved
@@ -310,11 +310,7 @@
 		// precompiled contract receive error, if amount or fee is not zero, refund
 		refundFlag := false
 		if sendBlock.Amount.Sign() > 0 && sendBlock.Fee.Sign() > 0 && sendBlock.TokenId == ledger.ViteTokenId {
-<<<<<<< HEAD
-			refundAmount := new(big.Int).Add(block.AccountBlock.Amount, block.AccountBlock.Fee)
-=======
 			refundAmount := new(big.Int).Add(sendBlock.Amount, sendBlock.Fee)
->>>>>>> 8fc8925e
 			vm.VmContext.AppendBlock(
 				&vm_context.VmAccountBlock{
 					util.MakeSendBlock(
