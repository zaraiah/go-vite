package contracts

import (
	"github.com/vitelabs/go-vite/vm/util"
	"math/big"
)

const (
<<<<<<< HEAD
	RegisterGas               uint64 = 62200
	UpdateRegistrationGas     uint64 = 62200
	CancelRegisterGas         uint64 = 83200
	RewardGas                 uint64 = 68200
	VoteGas                   uint64 = 62000
	CancelVoteGas             uint64 = 62000
	PledgeGas                 uint64 = 82000
	CancelPledgeGas           uint64 = 73000
	AgentPledgeGas            uint64 = 82000
	AgentCancelPledgeGas      uint64 = 73000
	CreateConsensusGroupGas   uint64 = 62200
	CancelConsensusGroupGas   uint64 = 83200
	ReCreateConsensusGroupGas uint64 = 62200

	dexFundDepositReceiveGas              uint64 = 1
	dexFundWithdrawReceiveGas             uint64 = 1
	dexFundNewMarketReceiveGas            uint64 = 1
	dexFundNewOrderReceiveGas             uint64 = 1
	dexFundSettleOrdersReceiveGas         uint64 = 1
	dexFundPeriodJobReceiveGas            uint64 = 1
	dexFundPledgeForVxReceiveGas          uint64 = 1
	dexFundPledgeForVipReceiveGas         uint64 = 1
	dexFundPledgeCallbackReceiveGas       uint64 = 1
	dexFundCancelPledgeCallbackReceiveGas uint64 = 1
	dexFundGetTokenInfoCallbackReceiveGas uint64 = 1
	DexFundOwnerConfigReceiveGas          uint64 = 1
	DexFundOwnerConfigTradeReceiveGas     uint64 = 1
	DexFundMarketOwnerConfigReceiveGas    uint64 = 1
	dexFundTransferTokenOwnerReceiveGas   uint64 = 1
	dexFundNotifyTimeReceiveGas           uint64 = 1
	dexFundNewInviterReceiveGas           uint64 = 1
	dexFundBindInviteCodeReceiveGas       uint64 = 1
	dexFundEndorseVxMinePoolReceiveGas    uint64 = 1
	dexFundSettleMakerMinedVxReceiveGas   uint64 = 1

	MintGas                uint64 = 104525
	MintageCancelPledgeGas uint64 = 83200
	IssueGas               uint64 = 69325
	BurnGas                uint64 = 48837
	TransferOwnerGas       uint64 = 58981
	ChangeTokenTypeGas     uint64 = 63125
	GetTokenInfoGas        uint64 = 63200

=======
>>>>>>> 75552c89
	cgNodeCountMin   uint8 = 3       // Minimum node count of consensus group
	cgNodeCountMax   uint8 = 101     // Maximum node count of consensus group
	cgIntervalMin    int64 = 1       // Minimum interval of consensus group in second
	cgIntervalMax    int64 = 10 * 60 // Maximum interval of consensus group in second
	cgPerCountMin    int64 = 1
	cgPerCountMax    int64 = 10 * 60
	cgPerIntervalMin int64 = 1
	cgPerIntervalMax int64 = 10 * 60

	registrationNameLengthMax int = 40

	tokenNameLengthMax   int = 40 // Maximum length of a token name(include)
	tokenSymbolLengthMax int = 10 // Maximum length of a token symbol(include)

	tokenNameIndexMax  uint16 = 1000
	GetRewardTimeLimit int64  = 3600 // Cannot get snapshot block reward of current few blocks, for latest snapshot block could be reverted

	PledgeHeightMax uint64 = 3600 * 24 * 365
)

var (
	rewardPerBlock  = big.NewInt(951293759512937595) // Reward pre snapshot block, rewardPreBlock * blockNumPerYear / viteTotalSupply = 3%
	pledgeAmountMin = new(big.Int).Mul(big.NewInt(134), util.AttovPerVite)
	mintageFee      = new(big.Int).Mul(big.NewInt(1e3), util.AttovPerVite) // Mintage cost choice 1, destroy ViteToken
	// mintagePledgeAmount              = new(big.Int).Mul(big.NewInt(1e5), util.AttovPerVite) // Mintage cost choice 2, pledge ViteToken for 3 month
	createConsensusGroupPledgeAmount = new(big.Int).Mul(big.NewInt(1000), util.AttovPerVite)
)

type ContractsParams struct {
	RegisterMinPledgeHeight          uint64 // Minimum pledge height for register
	PledgeHeight                     uint64 // pledge height for stake
	CreateConsensusGroupPledgeHeight uint64 // Pledge height for registering to be a super node of snapshot group and common delegate group
	MintPledgeHeight                 uint64 // Pledge height for mintage if choose to pledge instead of destroy vite token
	ViteXVipPledgeHeight             uint64 // Pledge height for dex_fund contract, in order to upgrade to viteX vip
}

var (
	ContractsParamsTest = ContractsParams{
		RegisterMinPledgeHeight:          1,
		PledgeHeight:                     1,
		CreateConsensusGroupPledgeHeight: 1,
		MintPledgeHeight:                 1,
		ViteXVipPledgeHeight:             1,
	}
	ContractsParamsMainNet = ContractsParams{
		RegisterMinPledgeHeight:          3600 * 24 * 3,
		PledgeHeight:                     3600 * 24 * 3,
		CreateConsensusGroupPledgeHeight: 3600 * 24 * 3,
		MintPledgeHeight:                 3600 * 24 * 30 * 3,
		ViteXVipPledgeHeight:             3600 * 24 * 30,
	}
)<|MERGE_RESOLUTION|>--- conflicted
+++ resolved
@@ -6,52 +6,6 @@
 )
 
 const (
-<<<<<<< HEAD
-	RegisterGas               uint64 = 62200
-	UpdateRegistrationGas     uint64 = 62200
-	CancelRegisterGas         uint64 = 83200
-	RewardGas                 uint64 = 68200
-	VoteGas                   uint64 = 62000
-	CancelVoteGas             uint64 = 62000
-	PledgeGas                 uint64 = 82000
-	CancelPledgeGas           uint64 = 73000
-	AgentPledgeGas            uint64 = 82000
-	AgentCancelPledgeGas      uint64 = 73000
-	CreateConsensusGroupGas   uint64 = 62200
-	CancelConsensusGroupGas   uint64 = 83200
-	ReCreateConsensusGroupGas uint64 = 62200
-
-	dexFundDepositReceiveGas              uint64 = 1
-	dexFundWithdrawReceiveGas             uint64 = 1
-	dexFundNewMarketReceiveGas            uint64 = 1
-	dexFundNewOrderReceiveGas             uint64 = 1
-	dexFundSettleOrdersReceiveGas         uint64 = 1
-	dexFundPeriodJobReceiveGas            uint64 = 1
-	dexFundPledgeForVxReceiveGas          uint64 = 1
-	dexFundPledgeForVipReceiveGas         uint64 = 1
-	dexFundPledgeCallbackReceiveGas       uint64 = 1
-	dexFundCancelPledgeCallbackReceiveGas uint64 = 1
-	dexFundGetTokenInfoCallbackReceiveGas uint64 = 1
-	DexFundOwnerConfigReceiveGas          uint64 = 1
-	DexFundOwnerConfigTradeReceiveGas     uint64 = 1
-	DexFundMarketOwnerConfigReceiveGas    uint64 = 1
-	dexFundTransferTokenOwnerReceiveGas   uint64 = 1
-	dexFundNotifyTimeReceiveGas           uint64 = 1
-	dexFundNewInviterReceiveGas           uint64 = 1
-	dexFundBindInviteCodeReceiveGas       uint64 = 1
-	dexFundEndorseVxMinePoolReceiveGas    uint64 = 1
-	dexFundSettleMakerMinedVxReceiveGas   uint64 = 1
-
-	MintGas                uint64 = 104525
-	MintageCancelPledgeGas uint64 = 83200
-	IssueGas               uint64 = 69325
-	BurnGas                uint64 = 48837
-	TransferOwnerGas       uint64 = 58981
-	ChangeTokenTypeGas     uint64 = 63125
-	GetTokenInfoGas        uint64 = 63200
-
-=======
->>>>>>> 75552c89
 	cgNodeCountMin   uint8 = 3       // Minimum node count of consensus group
 	cgNodeCountMax   uint8 = 101     // Maximum node count of consensus group
 	cgIntervalMin    int64 = 1       // Minimum interval of consensus group in second
