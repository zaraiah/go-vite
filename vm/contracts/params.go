package contracts

import (
	"github.com/vitelabs/go-vite/vm/util"
	"math/big"
)

const (
	RegisterGas               uint64 = 62200
	UpdateRegistrationGas     uint64 = 62200
	CancelRegisterGas         uint64 = 83200
	RewardGas                 uint64 = 68200
	VoteGas                   uint64 = 62000
	CancelVoteGas             uint64 = 62000
	PledgeGas                 uint64 = 82000
	CancelPledgeGas           uint64 = 73000
	AgentPledgeGas            uint64 = 82000
	AgentCancelPledgeGas      uint64 = 73000
	CreateConsensusGroupGas   uint64 = 62200
	CancelConsensusGroupGas   uint64 = 83200
	ReCreateConsensusGroupGas uint64 = 62200
	MintageCancelPledgeGas    uint64 = 83200
<<<<<<< HEAD

	dexFundDepositGas                     uint64 = 300
	dexFundDepositReceiveGas              uint64 = 1
	dexFundWithdrawGas                    uint64 = 300
	dexFundWithdrawReceiveGas             uint64 = 1
	dexFundNewOrderGas                    uint64 = 300
	dexFundNewOrderReceiveGas             uint64 = 1
	dexFundSettleOrdersGas                uint64 = 300
	dexFundSettleOrdersReceiveGas         uint64 = 1
	dexFundFeeDividendGas                 uint64 = 300
	dexFundFeeDividendReceiveGas          uint64 = 1
	dexFundMinedVxDividendGas             uint64 = 300
	dexFundMinedVxDividendReceiveGas      uint64 = 1
	dexFundNewMarketGas                   uint64 = 300
	dexFundNewMarketReceiveGas            uint64 = 1
	dexFundSetOwnerGas                    uint64 = 300
	dexFundSetOwnerReceiveGas             uint64 = 1
	dexFundConfigMineMarketGas            uint64 = 300
	dexFundConfigMineMarketReceiveGas     uint64 = 1
	dexFundPledgeForVxGas                 uint64 = 300
	dexFundPledgeForVxReceiveGas          uint64 = 1
	dexFundPledgeForVipGas                uint64 = 300
	dexFundPledgeForVipReceiveGas         uint64 = 1
	dexFundPledgeCallbackGas              uint64 = 300
	dexFundPledgeCallbackReceiveGas       uint64 = 1
	dexFundCancelPledgeCallbackGas        uint64 = 300
	dexFundCancelPledgeCallbackReceiveGas uint64 = 1

	dexTradeNewOrderGas    uint64 = 300
	dexTradeCancelOrderGas uint64 = 300

	MintGas            uint64 = 104525
	IssueGas           uint64 = 69325
	BurnGas            uint64 = 48837
	TransferOwnerGas   uint64 = 58981
	ChangeTokenTypeGas uint64 = 63125
=======
	MintGas                   uint64 = 104525
	IssueGas                  uint64 = 69325
	BurnGas                   uint64 = 48837
	TransferOwnerGas          uint64 = 58981
	ChangeTokenTypeGas        uint64 = 63125
	GetTokenInfoGas           uint64 = 63200
>>>>>>> 8a3a168b

	cgNodeCountMin   uint8 = 3       // Minimum node count of consensus group
	cgNodeCountMax   uint8 = 101     // Maximum node count of consensus group
	cgIntervalMin    int64 = 1       // Minimum interval of consensus group in second
	cgIntervalMax    int64 = 10 * 60 // Maximum interval of consensus group in second
	cgPerCountMin    int64 = 1
	cgPerCountMax    int64 = 10 * 60
	cgPerIntervalMin int64 = 1
	cgPerIntervalMax int64 = 10 * 60

	registrationNameLengthMax int = 40

	tokenNameLengthMax   int = 40 // Maximum length of a token name(include)
	tokenSymbolLengthMax int = 10 // Maximum length of a token symbol(include)

	tokenNameIndexMax uint16 = 1000
)

var (
	rewardPerBlock                   = big.NewInt(951293759512937595) // Reward pre snapshot block, rewardPreBlock * blockNumPerYear / viteTotalSupply = 3%
	pledgeAmountMin                  = new(big.Int).Mul(big.NewInt(134), util.AttovPerVite)
	mintageFee                       = new(big.Int).Mul(big.NewInt(1e3), util.AttovPerVite) // Mintage cost choice 1, destroy ViteToken
	mintagePledgeAmount              = new(big.Int).Mul(big.NewInt(1e5), util.AttovPerVite) // Mintage cost choice 2, pledge ViteToken for 3 month
	createConsensusGroupPledgeAmount = new(big.Int).Mul(big.NewInt(1000), util.AttovPerVite)
)

type ContractsParams struct {
	RegisterMinPledgeHeight          uint64 // Minimum pledge height for register
	PledgeHeight                     uint64 // pledge height for stake
	CreateConsensusGroupPledgeHeight uint64 // Pledge height for registering to be a super node of snapshot group and common delegate group
	MintPledgeHeight                 uint64 // Pledge height for mintage if choose to pledge instead of destroy vite token
	GetRewardTimeLimit               int64  // Cannot get snapshot block reward of current few blocks, for latest snapshot block could be reverted
}

var (
	ContractsParamsTest = ContractsParams{
		RegisterMinPledgeHeight:          1,
		PledgeHeight:                     1,
		CreateConsensusGroupPledgeHeight: 1,
		MintPledgeHeight:                 1,
		GetRewardTimeLimit:               75,
	}
	ContractsParamsMainNet = ContractsParams{
		RegisterMinPledgeHeight:          3600 * 24 * 3,
		PledgeHeight:                     3600 * 24 * 3,
		CreateConsensusGroupPledgeHeight: 3600 * 24 * 3,
		MintPledgeHeight:                 3600 * 24 * 30 * 3,
		GetRewardTimeLimit:               3600,
	}
)<|MERGE_RESOLUTION|>--- conflicted
+++ resolved
@@ -19,8 +19,6 @@
 	CreateConsensusGroupGas   uint64 = 62200
 	CancelConsensusGroupGas   uint64 = 83200
 	ReCreateConsensusGroupGas uint64 = 62200
-	MintageCancelPledgeGas    uint64 = 83200
-<<<<<<< HEAD
 
 	dexFundDepositGas                     uint64 = 300
 	dexFundDepositReceiveGas              uint64 = 1
@@ -53,18 +51,17 @@
 	dexTradeCancelOrderGas uint64 = 300
 
 	MintGas            uint64 = 104525
+	MintageCancelPledgeGas    uint64 = 83200
 	IssueGas           uint64 = 69325
 	BurnGas            uint64 = 48837
 	TransferOwnerGas   uint64 = 58981
 	ChangeTokenTypeGas uint64 = 63125
-=======
 	MintGas                   uint64 = 104525
 	IssueGas                  uint64 = 69325
 	BurnGas                   uint64 = 48837
 	TransferOwnerGas          uint64 = 58981
 	ChangeTokenTypeGas        uint64 = 63125
 	GetTokenInfoGas           uint64 = 63200
->>>>>>> 8a3a168b
 
 	cgNodeCountMin   uint8 = 3       // Minimum node count of consensus group
 	cgNodeCountMax   uint8 = 101     // Maximum node count of consensus group
