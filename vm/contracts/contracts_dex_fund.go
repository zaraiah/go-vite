--- conflicted
+++ resolved
@@ -17,23 +17,17 @@
 
 var fundLogger = log15.New("module", "dex_fund")
 
-<<<<<<< HEAD
+var method BuiltinContractMethod = &MethodDexFundDeposit{}
+
 type MethodDexFundDeposit struct {
-=======
-type MethodDexFundUserDeposit struct {
-	MethodName string
->>>>>>> b2644e9b
+	MethodName string
 }
 
 func (md *MethodDexFundDeposit) GetFee(block *ledger.AccountBlock) (*big.Int, error) {
 	return big.NewInt(0), nil
 }
 
-<<<<<<< HEAD
-func (md *MethodDexFundDeposit) GetRefundData(sendBlock *ledger.AccountBlock) ([]byte, bool) {
-=======
-func (md *MethodDexFundUserDeposit) GetRefundData(sendBlock *ledger.AccountBlock, sbHeight uint64) ([]byte, bool) {
->>>>>>> b2644e9b
+func (md *MethodDexFundDeposit) GetRefundData(sendBlock *ledger.AccountBlock, sbHeight uint64) ([]byte, bool) {
 	return []byte{}, false
 }
 
@@ -57,29 +51,21 @@
 	// must do after account updated by deposit
 	if sendBlock.TokenId == dex.VxTokenId {
 		if err := dex.OnDepositVx(db, vm.ConsensusReader(), sendBlock.AccountAddress, sendBlock.Amount, account); err != nil {
-			return handleDexReceiveErr(fundLogger, cabi.MethodNameDexFundUserDeposit, err, sendBlock)
-		}
-	}
-	return nil, nil
-}
-
-<<<<<<< HEAD
+			return handleDexReceiveErr(fundLogger, md.MethodName, err, sendBlock)
+		}
+	}
+	return nil, nil
+}
+
 type MethodDexFundWithdraw struct {
-=======
-type MethodDexFundUserWithdraw struct {
-	MethodName string
->>>>>>> b2644e9b
+	MethodName string
 }
 
 func (md *MethodDexFundWithdraw) GetFee(block *ledger.AccountBlock) (*big.Int, error) {
 	return big.NewInt(0), nil
 }
 
-<<<<<<< HEAD
-func (md *MethodDexFundWithdraw) GetRefundData(sendBlock *ledger.AccountBlock) ([]byte, bool) {
-=======
-func (md *MethodDexFundUserWithdraw) GetRefundData(sendBlock *ledger.AccountBlock, sbHeight uint64) ([]byte, bool) {
->>>>>>> b2644e9b
+func (md *MethodDexFundWithdraw) GetRefundData(sendBlock *ledger.AccountBlock, sbHeight uint64) ([]byte, bool) {
 	return []byte{}, false
 }
 
@@ -94,7 +80,7 @@
 func (md *MethodDexFundWithdraw) DoSend(db vm_db.VmDb, block *ledger.AccountBlock) error {
 	var err error
 	param := new(dex.ParamDexFundWithDraw)
-	if err = cabi.ABIDexFund.UnpackMethod(param, cabi.MethodNameDexFundUserWithdraw, block.Data); err != nil {
+	if err = cabi.ABIDexFund.UnpackMethod(param, md.MethodName, block.Data); err != nil {
 		return err
 	}
 	if param.Amount.Sign() <= 0 {
@@ -109,15 +95,15 @@
 		acc *dexproto.Account
 		err error
 	)
-	if err = cabi.ABIDexFund.UnpackMethod(param, cabi.MethodNameDexFundUserWithdraw, sendBlock.Data); err != nil {
-		return handleDexReceiveErr(fundLogger, cabi.MethodNameDexFundUserWithdraw, err, sendBlock)
+	if err = cabi.ABIDexFund.UnpackMethod(param, md.MethodName, sendBlock.Data); err != nil {
+		return handleDexReceiveErr(fundLogger, md.MethodName, err, sendBlock)
 	}
 	if acc, err = dex.ReduceAccount(db, sendBlock.AccountAddress, param.Token.Bytes(), param.Amount); err != nil {
-		return handleDexReceiveErr(fundLogger, cabi.MethodNameDexFundUserWithdraw, err, sendBlock)
+		return handleDexReceiveErr(fundLogger, md.MethodName, err, sendBlock)
 	} else {
 		if param.Token == dex.VxTokenId {
 			if err = dex.OnWithdrawVx(db, vm.ConsensusReader(), sendBlock.AccountAddress, param.Amount, acc); err != nil {
-				return handleDexReceiveErr(fundLogger, cabi.MethodNameDexFundUserWithdraw, err, sendBlock)
+				return handleDexReceiveErr(fundLogger, md.MethodName, err, sendBlock)
 			}
 		}
 	}
@@ -133,23 +119,15 @@
 	}, nil
 }
 
-<<<<<<< HEAD
 type MethodDexFundOpenNewMarket struct {
-=======
-type MethodDexFundNewMarket struct {
-	MethodName string
->>>>>>> b2644e9b
+	MethodName string
 }
 
 func (md *MethodDexFundOpenNewMarket) GetFee(block *ledger.AccountBlock) (*big.Int, error) {
 	return big.NewInt(0), nil
 }
 
-<<<<<<< HEAD
-func (md *MethodDexFundOpenNewMarket) GetRefundData(sendBlock *ledger.AccountBlock) ([]byte, bool) {
-=======
-func (md *MethodDexFundNewMarket) GetRefundData(sendBlock *ledger.AccountBlock, sbHeight uint64) ([]byte, bool) {
->>>>>>> b2644e9b
+func (md *MethodDexFundOpenNewMarket) GetRefundData(sendBlock *ledger.AccountBlock, sbHeight uint64) ([]byte, bool) {
 	return []byte{}, false
 }
 
@@ -164,7 +142,7 @@
 func (md *MethodDexFundOpenNewMarket) DoSend(db vm_db.VmDb, block *ledger.AccountBlock) error {
 	var err error
 	param := new(dex.ParamDexFundNewMarket)
-	if err = cabi.ABIDexFund.UnpackMethod(param, cabi.MethodNameDexFundNewMarket, block.Data); err != nil {
+	if err = cabi.ABIDexFund.UnpackMethod(param, md.MethodName, block.Data); err != nil {
 		return err
 	}
 	if err = dex.CheckMarketParam(param); err != nil {
@@ -176,25 +154,25 @@
 func (md MethodDexFundOpenNewMarket) DoReceive(db vm_db.VmDb, block *ledger.AccountBlock, sendBlock *ledger.AccountBlock, vm vmEnvironment) ([]*ledger.AccountBlock, error) {
 	var err error
 	param := new(dex.ParamDexFundNewMarket)
-	if err = cabi.ABIDexFund.UnpackMethod(param, cabi.MethodNameDexFundNewMarket, sendBlock.Data); err != nil {
+	if err = cabi.ABIDexFund.UnpackMethod(param, md.MethodName, sendBlock.Data); err != nil {
 		return nil, err
 	}
 	if mk, ok := dex.GetMarketInfo(db, param.TradeToken, param.QuoteToken); ok && mk.Valid { // if mk not valid, overwrite old marketInfo with new
-		return handleDexReceiveErr(fundLogger, cabi.MethodNameDexFundNewMarket, dex.TradeMarketExistsErr, sendBlock)
+		return handleDexReceiveErr(fundLogger, md.MethodName, dex.TradeMarketExistsErr, sendBlock)
 	}
 	marketInfo := &dex.MarketInfo{}
 	if err = dex.RenderMarketInfo(db, marketInfo, param.TradeToken, param.QuoteToken, nil, &sendBlock.AccountAddress); err != nil {
-		return handleDexReceiveErr(fundLogger, cabi.MethodNameDexFundNewMarket, err, sendBlock)
+		return handleDexReceiveErr(fundLogger, md.MethodName, err, sendBlock)
 	}
 	if marketInfo.Valid {
 		if appendBlocks, err := dex.OnNewMarketValid(db, vm.ConsensusReader(), marketInfo, param.TradeToken, param.QuoteToken, &sendBlock.AccountAddress); err == nil {
 			return appendBlocks, nil
 		} else {
-			return handleDexReceiveErr(fundLogger, cabi.MethodNameDexFundNewMarket, err, sendBlock)
+			return handleDexReceiveErr(fundLogger, md.MethodName, err, sendBlock)
 		}
 	} else {
 		if getTokenInfoData, err := dex.OnNewMarketPending(db, param, marketInfo); err != nil {
-			return handleDexReceiveErr(fundLogger, cabi.MethodNameDexFundNewMarket, err, sendBlock)
+			return handleDexReceiveErr(fundLogger, md.MethodName, err, sendBlock)
 		} else {
 			return []*ledger.AccountBlock{
 				{
@@ -211,23 +189,15 @@
 	}
 }
 
-<<<<<<< HEAD
 type MethodDexFundPlaceOrder struct {
-=======
-type MethodDexFundNewOrder struct {
-	MethodName string
->>>>>>> b2644e9b
+	MethodName string
 }
 
 func (md *MethodDexFundPlaceOrder) GetFee(block *ledger.AccountBlock) (*big.Int, error) {
 	return big.NewInt(0), nil
 }
 
-<<<<<<< HEAD
-func (md *MethodDexFundPlaceOrder) GetRefundData(sendBlock *ledger.AccountBlock) ([]byte, bool) {
-=======
-func (md *MethodDexFundNewOrder) GetRefundData(sendBlock *ledger.AccountBlock, sbHeight uint64) ([]byte, bool) {
->>>>>>> b2644e9b
+func (md *MethodDexFundPlaceOrder) GetRefundData(sendBlock *ledger.AccountBlock, sbHeight uint64) ([]byte, bool) {
 	return []byte{}, false
 }
 
@@ -241,7 +211,7 @@
 
 func (md *MethodDexFundPlaceOrder) DoSend(db vm_db.VmDb, block *ledger.AccountBlock) (err error) {
 	param := new(dex.ParamDexFundNewOrder)
-	if err = cabi.ABIDexFund.UnpackMethod(param, cabi.MethodNameDexFundNewOrder, block.Data); err != nil {
+	if err = cabi.ABIDexFund.UnpackMethod(param, md.MethodName, block.Data); err != nil {
 		return err
 	}
 	return dex.PreCheckOrderParam(param, dex.IsStemFork(db))
@@ -249,9 +219,9 @@
 
 func (md *MethodDexFundPlaceOrder) DoReceive(db vm_db.VmDb, block *ledger.AccountBlock, sendBlock *ledger.AccountBlock, vm vmEnvironment) ([]*ledger.AccountBlock, error) {
 	param := new(dex.ParamDexFundNewOrder)
-	cabi.ABIDexFund.UnpackMethod(param, cabi.MethodNameDexFundNewOrder, sendBlock.Data)
+	cabi.ABIDexFund.UnpackMethod(param, md.MethodName, sendBlock.Data)
 	if blocks, err := dex.DoNewOrder(db, param, &sendBlock.AccountAddress, nil, sendBlock.Hash); err != nil {
-		return handleDexReceiveErr(fundLogger, cabi.MethodNameDexFundNewOrder, err, sendBlock)
+		return handleDexReceiveErr(fundLogger, md.MethodName, err, sendBlock)
 	} else {
 		return blocks, nil
 	}
@@ -283,7 +253,7 @@
 		return dex.InvalidSourceAddressErr
 	}
 	param := new(dex.ParamDexSerializedData)
-	if err = cabi.ABIDexFund.UnpackMethod(param, cabi.MethodNameDexFundSettleOrders, block.Data); err != nil {
+	if err = cabi.ABIDexFund.UnpackMethod(param, md.MethodName, block.Data); err != nil {
 		return err
 	}
 	settleActions := &dexproto.SettleActions{}
@@ -299,46 +269,38 @@
 func (md MethodDexFundSettleOrders) DoReceive(db vm_db.VmDb, block *ledger.AccountBlock, sendBlock *ledger.AccountBlock, vm vmEnvironment) ([]*ledger.AccountBlock, error) {
 	param := new(dex.ParamDexSerializedData)
 	var err error
-	if err = cabi.ABIDexFund.UnpackMethod(param, cabi.MethodNameDexFundSettleOrders, sendBlock.Data); err != nil {
-		return handleDexReceiveErr(fundLogger, cabi.MethodNameDexFundSettleOrders, err, sendBlock)
+	if err = cabi.ABIDexFund.UnpackMethod(param, md.MethodName, sendBlock.Data); err != nil {
+		return handleDexReceiveErr(fundLogger, md.MethodName, err, sendBlock)
 	}
 	settleActions := &dexproto.SettleActions{}
 	if err = proto.Unmarshal(param.Data, settleActions); err != nil {
-		return handleDexReceiveErr(fundLogger, cabi.MethodNameDexFundSettleOrders, err, sendBlock)
+		return handleDexReceiveErr(fundLogger, md.MethodName, err, sendBlock)
 	}
 	if marketInfo, ok := dex.GetMarketInfoByTokens(db, settleActions.TradeToken, settleActions.QuoteToken); !ok {
-		return handleDexReceiveErr(fundLogger, cabi.MethodNameDexFundSettleOrders, dex.TradeMarketNotExistsErr, sendBlock)
+		return handleDexReceiveErr(fundLogger, md.MethodName, dex.TradeMarketNotExistsErr, sendBlock)
 	} else {
 		for _, fundAction := range settleActions.FundActions {
 			if err = dex.DoSettleFund(db, vm.ConsensusReader(), fundAction, marketInfo, fundLogger); err != nil {
-				return handleDexReceiveErr(fundLogger, cabi.MethodNameDexFundSettleOrders, err, sendBlock)
+				return handleDexReceiveErr(fundLogger, md.MethodName, err, sendBlock)
 			}
 		}
 		if len(settleActions.FeeActions) > 0 {
-			dex.SettleFees(db, vm.ConsensusReader(), marketInfo.AllowMine, marketInfo.QuoteToken, marketInfo.QuoteTokenDecimals, marketInfo.QuoteTokenType, settleActions.FeeActions, nil, nil)
+			dex.SettleFees(db, vm.ConsensusReader(), marketInfo.AllowMining, marketInfo.QuoteToken, marketInfo.QuoteTokenDecimals, marketInfo.QuoteTokenType, settleActions.FeeActions, nil, nil)
 			dex.SettleBrokerFeeSum(db, vm.ConsensusReader(), settleActions.FeeActions, marketInfo)
 		}
 		return nil, nil
 	}
 }
 
-<<<<<<< HEAD
 type MethodDexFundTriggerPeriodJob struct {
-=======
-type MethodDexFundPeriodJob struct {
-	MethodName string
->>>>>>> b2644e9b
+	MethodName string
 }
 
 func (md *MethodDexFundTriggerPeriodJob) GetFee(block *ledger.AccountBlock) (*big.Int, error) {
 	return big.NewInt(0), nil
 }
 
-<<<<<<< HEAD
-func (md *MethodDexFundTriggerPeriodJob) GetRefundData(sendBlock *ledger.AccountBlock) ([]byte, bool) {
-=======
-func (md *MethodDexFundPeriodJob) GetRefundData(sendBlock *ledger.AccountBlock, sbHeight uint64) ([]byte, bool) {
->>>>>>> b2644e9b
+func (md *MethodDexFundTriggerPeriodJob) GetRefundData(sendBlock *ledger.AccountBlock, sbHeight uint64) ([]byte, bool) {
 	return []byte{}, false
 }
 
@@ -351,7 +313,7 @@
 }
 
 func (md *MethodDexFundTriggerPeriodJob) DoSend(db vm_db.VmDb, block *ledger.AccountBlock) error {
-	return cabi.ABIDexFund.UnpackMethod(new(dex.ParamDexPeriodJob), cabi.MethodNameDexFundPeriodJob, block.Data)
+	return cabi.ABIDexFund.UnpackMethod(new(dex.ParamDexPeriodJob), md.MethodName, block.Data)
 }
 
 func (md MethodDexFundTriggerPeriodJob) DoReceive(db vm_db.VmDb, block *ledger.AccountBlock, sendBlock *ledger.AccountBlock, vm vmEnvironment) ([]*ledger.AccountBlock, error) {
@@ -359,17 +321,17 @@
 		err error
 	)
 	if !dex.ValidTriggerAddress(db, sendBlock.AccountAddress) {
-		return handleDexReceiveErr(fundLogger, cabi.MethodNameDexFundPeriodJob, dex.InvalidSourceAddressErr, sendBlock)
+		return handleDexReceiveErr(fundLogger, md.MethodName, dex.InvalidSourceAddressErr, sendBlock)
 	}
 	param := new(dex.ParamDexPeriodJob)
-	if err = cabi.ABIDexFund.UnpackMethod(param, cabi.MethodNameDexFundPeriodJob, sendBlock.Data); err != nil {
-		return handleDexReceiveErr(fundLogger, cabi.MethodNameDexFundPeriodJob, err, sendBlock)
+	if err = cabi.ABIDexFund.UnpackMethod(param, md.MethodName, sendBlock.Data); err != nil {
+		return handleDexReceiveErr(fundLogger, md.MethodName, err, sendBlock)
 	}
 	if param.PeriodId >= dex.GetCurrentPeriodId(db, vm.ConsensusReader()) {
-		return handleDexReceiveErr(fundLogger, cabi.MethodNameDexFundPeriodJob, fmt.Errorf("job periodId for biz %d not before current periodId", param.BizType), sendBlock)
+		return handleDexReceiveErr(fundLogger, md.MethodName, fmt.Errorf("job periodId for biz %d not before current periodId", param.BizType), sendBlock)
 	}
 	if lastPeriodId := dex.GetLastJobPeriodIdByBizType(db, param.BizType); lastPeriodId > 0 && param.PeriodId != lastPeriodId+1 {
-		return handleDexReceiveErr(fundLogger, cabi.MethodNameDexFundPeriodJob, fmt.Errorf("job periodId for biz %d  not equals to expected id %d", param.BizType, lastPeriodId+1), sendBlock)
+		return handleDexReceiveErr(fundLogger, md.MethodName, fmt.Errorf("job periodId for biz %d  not equals to expected id %d", param.BizType, lastPeriodId+1), sendBlock)
 	}
 	dex.AddPeriodWithBizEvent(db, param.PeriodId, param.BizType)
 	if param.BizType <= dex.OperatorFeeDividendJob {
@@ -380,7 +342,7 @@
 			err = dex.DoDivideOperatorFees(db, param.PeriodId)
 		}
 		if err != nil {
-			return handleDexReceiveErr(fundLogger, cabi.MethodNameDexFundPeriodJob, err, sendBlock)
+			return handleDexReceiveErr(fundLogger, md.MethodName, err, sendBlock)
 		}
 	} else {
 		var (
@@ -394,26 +356,26 @@
 		case dex.MineVxForFeeJob:
 			if amtForItems, vxPoolLeaved, success = dex.GetVxAmountsForEqualItems(db, param.PeriodId, vxPool, dex.RateSumForFeeMine, dex.ViteTokenType, dex.UsdTokenType); success {
 				if refund, err = dex.DoMineVxForFee(db, vm.ConsensusReader(), param.PeriodId, amtForItems, fundLogger); err != nil {
-					return handleDexReceiveErr(fundLogger, cabi.MethodNameDexFundPeriodJob, err, sendBlock)
+					return handleDexReceiveErr(fundLogger, md.MethodName, err, sendBlock)
 				}
 			} else {
-				return handleDexReceiveErr(fundLogger, cabi.MethodNameDexFundPeriodJob, fmt.Errorf("no vx available on mine for fee"), sendBlock)
+				return handleDexReceiveErr(fundLogger, md.MethodName, fmt.Errorf("no vx available on mine for fee"), sendBlock)
 			}
 		case dex.MineVxForStakingJob:
 			if amount, vxPoolLeaved, success = dex.GetVxAmountToMine(db, param.PeriodId, vxPool, dex.RateForStakingMine); success {
 				if refund, err = dex.DoMineVxForStaking(db, vm.ConsensusReader(), param.PeriodId, amount); err != nil {
-					return handleDexReceiveErr(fundLogger, cabi.MethodNameDexFundPeriodJob, err, sendBlock)
+					return handleDexReceiveErr(fundLogger, md.MethodName, err, sendBlock)
 				}
 			} else {
-				return handleDexReceiveErr(fundLogger, cabi.MethodNameDexFundPeriodJob, fmt.Errorf("no vx available on mine for pledge"), sendBlock)
+				return handleDexReceiveErr(fundLogger, md.MethodName, fmt.Errorf("no vx available on mine for pledge"), sendBlock)
 			}
 		case dex.MineVxForMakerAndMaintainerJob:
 			if amtForItems, vxPoolLeaved, success = dex.GetVxAmountsForEqualItems(db, param.PeriodId, vxPool, dex.RateSumForMakerAndMaintainerMine, dex.MineForMaker, dex.MineForMaintainer); success {
 				if err = dex.DoMineVxForMakerMineAndMaintainer(db, param.PeriodId, vm.ConsensusReader(), amtForItems); err != nil {
-					return handleDexReceiveErr(fundLogger, cabi.MethodNameDexFundPeriodJob, err, sendBlock)
+					return handleDexReceiveErr(fundLogger, md.MethodName, err, sendBlock)
 				}
 			} else {
-				return handleDexReceiveErr(fundLogger, cabi.MethodNameDexFundPeriodJob, fmt.Errorf("no vx available on mine for maker and maintainer"), sendBlock)
+				return handleDexReceiveErr(fundLogger, md.MethodName, fmt.Errorf("no vx available on mine for maker and maintainer"), sendBlock)
 			}
 		}
 		if refund != nil && refund.Sign() > 0 {
@@ -425,23 +387,15 @@
 	return nil, nil
 }
 
-<<<<<<< HEAD
 type MethodDexFundStakeForMining struct {
-=======
-type MethodDexFundPledgeForVx struct {
-	MethodName string
->>>>>>> b2644e9b
+	MethodName string
 }
 
 func (md *MethodDexFundStakeForMining) GetFee(block *ledger.AccountBlock) (*big.Int, error) {
 	return big.NewInt(0), nil
 }
 
-<<<<<<< HEAD
-func (md *MethodDexFundStakeForMining) GetRefundData(sendBlock *ledger.AccountBlock) ([]byte, bool) {
-=======
-func (md *MethodDexFundPledgeForVx) GetRefundData(sendBlock *ledger.AccountBlock, sbHeight uint64) ([]byte, bool) {
->>>>>>> b2644e9b
+func (md *MethodDexFundStakeForMining) GetRefundData(sendBlock *ledger.AccountBlock, sbHeight uint64) ([]byte, bool) {
 	return []byte{}, false
 }
 
@@ -456,9 +410,9 @@
 func (md *MethodDexFundStakeForMining) DoSend(db vm_db.VmDb, block *ledger.AccountBlock) error {
 	var (
 		err   error
-		param = new(dex.ParamDexFundStakeForVx)
+		param = new(dex.ParamDexFundStakeForMining)
 	)
-	if err = cabi.ABIDexFund.UnpackMethod(param, cabi.MethodNameDexFundPledgeForVx, block.Data); err != nil {
+	if err = cabi.ABIDexFund.UnpackMethod(param, md.MethodName, block.Data); err != nil {
 		return err
 	} else {
 		if param.Amount.Cmp(dex.StakeForVxMinAmount) < 0 {
@@ -472,32 +426,24 @@
 }
 
 func (md MethodDexFundStakeForMining) DoReceive(db vm_db.VmDb, block *ledger.AccountBlock, sendBlock *ledger.AccountBlock, vm vmEnvironment) ([]*ledger.AccountBlock, error) {
-	var param = new(dex.ParamDexFundStakeForVx)
-	cabi.ABIDexFund.UnpackMethod(param, cabi.MethodNameDexFundPledgeForVx, sendBlock.Data)
+	var param = new(dex.ParamDexFundStakeForMining)
+	cabi.ABIDexFund.UnpackMethod(param, md.MethodName, sendBlock.Data)
 	if appendBlocks, err := dex.HandleStakeAction(db, dex.StakeForVx, param.ActionType, sendBlock.AccountAddress, param.Amount, nodeConfig.params.PledgeHeight); err != nil {
-		return handleDexReceiveErr(fundLogger, cabi.MethodNameDexFundPledgeForVx, err, sendBlock)
+		return handleDexReceiveErr(fundLogger, md.MethodName, err, sendBlock)
 	} else {
 		return appendBlocks, nil
 	}
 }
 
-<<<<<<< HEAD
 type MethodDexFundStakeForVIP struct {
-=======
-type MethodDexFundPledgeForVip struct {
-	MethodName string
->>>>>>> b2644e9b
+	MethodName string
 }
 
 func (md *MethodDexFundStakeForVIP) GetFee(block *ledger.AccountBlock) (*big.Int, error) {
 	return big.NewInt(0), nil
 }
 
-<<<<<<< HEAD
-func (md *MethodDexFundStakeForVIP) GetRefundData(sendBlock *ledger.AccountBlock) ([]byte, bool) {
-=======
-func (md *MethodDexFundPledgeForVip) GetRefundData(sendBlock *ledger.AccountBlock, sbHeight uint64) ([]byte, bool) {
->>>>>>> b2644e9b
+func (md *MethodDexFundStakeForVIP) GetRefundData(sendBlock *ledger.AccountBlock, sbHeight uint64) ([]byte, bool) {
 	return []byte{}, false
 }
 
@@ -514,7 +460,7 @@
 		err   error
 		param = new(dex.ParamDexFundStakeForVIP)
 	)
-	if err = cabi.ABIDexFund.UnpackMethod(param, cabi.MethodNameDexFundPledgeForVip, block.Data); err != nil {
+	if err = cabi.ABIDexFund.UnpackMethod(param, md.MethodName, block.Data); err != nil {
 		return err
 	}
 	if param.ActionType != dex.Stake && param.ActionType != dex.CancelStake {
@@ -525,31 +471,23 @@
 
 func (md MethodDexFundStakeForVIP) DoReceive(db vm_db.VmDb, block *ledger.AccountBlock, sendBlock *ledger.AccountBlock, vm vmEnvironment) ([]*ledger.AccountBlock, error) {
 	var param = new(dex.ParamDexFundStakeForVIP)
-	cabi.ABIDexFund.UnpackMethod(param, cabi.MethodNameDexFundPledgeForVip, sendBlock.Data)
+	cabi.ABIDexFund.UnpackMethod(param, md.MethodName, sendBlock.Data)
 	if appendBlocks, err := dex.HandleStakeAction(db, dex.StakeForVIP, param.ActionType, sendBlock.AccountAddress, dex.StakeForVIPAmount, nodeConfig.params.ViteXVipPledgeHeight); err != nil {
-		return handleDexReceiveErr(fundLogger, cabi.MethodNameDexFundPledgeForVip, err, sendBlock)
+		return handleDexReceiveErr(fundLogger, md.MethodName, err, sendBlock)
 	} else {
 		return appendBlocks, nil
 	}
 }
 
-<<<<<<< HEAD
 type MethodDexFundStakeForSVIP struct {
-=======
-type MethodDexFundPledgeForSuperVip struct {
-	MethodName string
->>>>>>> b2644e9b
+	MethodName string
 }
 
 func (md *MethodDexFundStakeForSVIP) GetFee(block *ledger.AccountBlock) (*big.Int, error) {
 	return big.NewInt(0), nil
 }
 
-<<<<<<< HEAD
-func (md *MethodDexFundStakeForSVIP) GetRefundData(sendBlock *ledger.AccountBlock) ([]byte, bool) {
-=======
-func (md *MethodDexFundPledgeForSuperVip) GetRefundData(sendBlock *ledger.AccountBlock, sbHeight uint64) ([]byte, bool) {
->>>>>>> b2644e9b
+func (md *MethodDexFundStakeForSVIP) GetRefundData(sendBlock *ledger.AccountBlock, sbHeight uint64) ([]byte, bool) {
 	return []byte{}, false
 }
 
@@ -566,7 +504,7 @@
 		err   error
 		param = new(dex.ParamDexFundStakeForVIP)
 	)
-	if err = cabi.ABIDexFund.UnpackMethod(param, cabi.MethodNameDexFundStakeForSuperVip, block.Data); err != nil {
+	if err = cabi.ABIDexFund.UnpackMethod(param, md.MethodName, block.Data); err != nil {
 		return err
 	}
 	if param.ActionType != dex.Stake && param.ActionType != dex.CancelStake {
@@ -577,31 +515,23 @@
 
 func (md MethodDexFundStakeForSVIP) DoReceive(db vm_db.VmDb, block *ledger.AccountBlock, sendBlock *ledger.AccountBlock, vm vmEnvironment) ([]*ledger.AccountBlock, error) {
 	var param = new(dex.ParamDexFundStakeForVIP)
-	cabi.ABIDexFund.UnpackMethod(param, cabi.MethodNameDexFundStakeForSuperVip, sendBlock.Data)
+	cabi.ABIDexFund.UnpackMethod(param, md.MethodName, sendBlock.Data)
 	if appendBlocks, err := dex.HandleStakeAction(db, dex.StakeForSuperVIP, param.ActionType, sendBlock.AccountAddress, dex.StakeForSuperVIPAmount, nodeConfig.params.ViteXSuperVipPledgeHeight); err != nil {
-		return handleDexReceiveErr(fundLogger, cabi.MethodNameDexFundStakeForSuperVip, err, sendBlock)
+		return handleDexReceiveErr(fundLogger, md.MethodName, err, sendBlock)
 	} else {
 		return appendBlocks, nil
 	}
 }
 
-<<<<<<< HEAD
 type MethodDexFundDelegateStakingCallback struct {
-=======
-type MethodDexFundPledgeCallback struct {
-	MethodName string
->>>>>>> b2644e9b
+	MethodName string
 }
 
 func (md *MethodDexFundDelegateStakingCallback) GetFee(block *ledger.AccountBlock) (*big.Int, error) {
 	return big.NewInt(0), nil
 }
 
-<<<<<<< HEAD
-func (md *MethodDexFundDelegateStakingCallback) GetRefundData(sendBlock *ledger.AccountBlock) ([]byte, bool) {
-=======
-func (md *MethodDexFundPledgeCallback) GetRefundData(sendBlock *ledger.AccountBlock, sbHeight uint64) ([]byte, bool) {
->>>>>>> b2644e9b
+func (md *MethodDexFundDelegateStakingCallback) GetRefundData(sendBlock *ledger.AccountBlock, sbHeight uint64) ([]byte, bool) {
 	return []byte{}, false
 }
 
@@ -617,42 +547,42 @@
 	if block.AccountAddress != types.AddressPledge {
 		return dex.InvalidSourceAddressErr
 	}
-	return cabi.ABIDexFund.UnpackMethod(new(dex.ParamDexFundStakeCallBack), cabi.MethodNameDexFundPledgeCallback, block.Data)
+	return cabi.ABIDexFund.UnpackMethod(new(dex.ParamDexFundStakeCallBack), md.MethodName, block.Data)
 }
 
 func (md MethodDexFundDelegateStakingCallback) DoReceive(db vm_db.VmDb, block *ledger.AccountBlock, sendBlock *ledger.AccountBlock, vm vmEnvironment) ([]*ledger.AccountBlock, error) {
 	var callbackParam = new(dex.ParamDexFundStakeCallBack)
-	cabi.ABIDexFund.UnpackMethod(callbackParam, cabi.MethodNameDexFundPledgeCallback, sendBlock.Data)
+	cabi.ABIDexFund.UnpackMethod(callbackParam, md.MethodName, sendBlock.Data)
 	if callbackParam.Success {
 		switch callbackParam.Bid {
 		case dex.StakeForVx:
-			pledgeAmount := dex.GetMiningStakedAmount(db, callbackParam.StakeAddress)
+			pledgeAmount := dex.GetMiningStakedAmount(db, callbackParam.StakeAddr)
 			pledgeAmount.Add(pledgeAmount, callbackParam.Amount)
-			dex.SaveMiningStakedAmount(db, callbackParam.StakeAddress, pledgeAmount)
-			if err := dex.OnMiningStakeSuccess(db, vm.ConsensusReader(), callbackParam.StakeAddress, callbackParam.Amount, pledgeAmount); err != nil {
-				handleDexReceiveErr(fundLogger, cabi.MethodNameDexFundPledgeCallback, err, sendBlock)
+			dex.SaveMiningStakedAmount(db, callbackParam.StakeAddr, pledgeAmount)
+			if err := dex.OnMiningStakeSuccess(db, vm.ConsensusReader(), callbackParam.StakeAddr, callbackParam.Amount, pledgeAmount); err != nil {
+				handleDexReceiveErr(fundLogger, md.MethodName, err, sendBlock)
 			}
 		case dex.StakeForVIP:
-			if vipStaking, ok := dex.GetVIPStaking(db, callbackParam.StakeAddress); ok { //duplicate pledge for vip
+			if vipStaking, ok := dex.GetVIPStaking(db, callbackParam.StakeAddr); ok { //duplicate pledge for vip
 				vipStaking.StakedTimes = vipStaking.StakedTimes + 1
-				dex.SaveVIPStaking(db, callbackParam.StakeAddress, vipStaking)
+				dex.SaveVIPStaking(db, callbackParam.StakeAddr, vipStaking)
 				// duplicate pledge for vip, cancel pledge
-				return dex.DoCancelStake(db, callbackParam.StakeAddress, callbackParam.Bid, callbackParam.Amount)
+				return dex.DoCancelStake(db, callbackParam.StakeAddr, callbackParam.Bid, callbackParam.Amount)
 			} else {
 				vipStaking.Timestamp = dex.GetTimestampInt64(db)
 				vipStaking.StakedTimes = 1
-				dex.SaveVIPStaking(db, callbackParam.StakeAddress, vipStaking)
+				dex.SaveVIPStaking(db, callbackParam.StakeAddr, vipStaking)
 			}
 		case dex.StakeForSuperVIP:
-			if superVIPStaing, ok := dex.GetSuperVIPStaking(db, callbackParam.StakeAddress); ok { //duplicate pledge for super vip
+			if superVIPStaing, ok := dex.GetSuperVIPStaking(db, callbackParam.StakeAddr); ok { //duplicate pledge for super vip
 				superVIPStaing.StakedTimes = superVIPStaing.StakedTimes + 1
-				dex.SaveSuperVIPStaking(db, callbackParam.StakeAddress, superVIPStaing)
+				dex.SaveSuperVIPStaking(db, callbackParam.StakeAddr, superVIPStaing)
 				// duplicate pledge for vip, cancel pledge
-				return dex.DoCancelStake(db, callbackParam.StakeAddress, callbackParam.Bid, callbackParam.Amount)
+				return dex.DoCancelStake(db, callbackParam.StakeAddr, callbackParam.Bid, callbackParam.Amount)
 			} else {
 				superVIPStaing.Timestamp = dex.GetTimestampInt64(db)
 				superVIPStaing.StakedTimes = 1
-				dex.SaveSuperVIPStaking(db, callbackParam.StakeAddress, superVIPStaing)
+				dex.SaveSuperVIPStaking(db, callbackParam.StakeAddr, superVIPStaing)
 			}
 		}
 	} else {
@@ -670,28 +600,20 @@
 				panic(dex.InvalidAmountForStakeCallbackErr)
 			}
 		}
-		dex.DepositAccount(db, callbackParam.StakeAddress, ledger.ViteTokenId, sendBlock.Amount)
-	}
-	return nil, nil
-}
-
-<<<<<<< HEAD
+		dex.DepositAccount(db, callbackParam.StakeAddr, ledger.ViteTokenId, sendBlock.Amount)
+	}
+	return nil, nil
+}
+
 type MethodDexFundCancelDelegatedStakingCallback struct {
-=======
-type MethodDexFundCancelPledgeCallback struct {
-	MethodName string
->>>>>>> b2644e9b
+	MethodName string
 }
 
 func (md *MethodDexFundCancelDelegatedStakingCallback) GetFee(block *ledger.AccountBlock) (*big.Int, error) {
 	return big.NewInt(0), nil
 }
 
-<<<<<<< HEAD
-func (md *MethodDexFundCancelDelegatedStakingCallback) GetRefundData(sendBlock *ledger.AccountBlock) ([]byte, bool) {
-=======
-func (md *MethodDexFundCancelPledgeCallback) GetRefundData(sendBlock *ledger.AccountBlock, sbHeight uint64) ([]byte, bool) {
->>>>>>> b2644e9b
+func (md *MethodDexFundCancelDelegatedStakingCallback) GetRefundData(sendBlock *ledger.AccountBlock, sbHeight uint64) ([]byte, bool) {
 	return []byte{}, false
 }
 
@@ -707,60 +629,60 @@
 	if block.AccountAddress != types.AddressPledge {
 		return dex.InvalidSourceAddressErr
 	}
-	return cabi.ABIDexFund.UnpackMethod(new(dex.ParamDexFundStakeCallBack), cabi.MethodNameDexFundCancelPledgeCallback, block.Data)
+	return cabi.ABIDexFund.UnpackMethod(new(dex.ParamDexFundStakeCallBack), md.MethodName, block.Data)
 }
 
 func (md MethodDexFundCancelDelegatedStakingCallback) DoReceive(db vm_db.VmDb, block *ledger.AccountBlock, sendBlock *ledger.AccountBlock, vm vmEnvironment) ([]*ledger.AccountBlock, error) {
 	var cancelPledgeParam = new(dex.ParamDexFundStakeCallBack)
-	cabi.ABIDexFund.UnpackMethod(cancelPledgeParam, cabi.MethodNameDexFundCancelPledgeCallback, sendBlock.Data)
+	cabi.ABIDexFund.UnpackMethod(cancelPledgeParam, md.MethodName, sendBlock.Data)
 	if cancelPledgeParam.Success {
 		switch cancelPledgeParam.Bid {
 		case dex.StakeForVx:
 			if cancelPledgeParam.Amount.Cmp(sendBlock.Amount) != 0 {
 				panic(dex.InvalidAmountForStakeCallbackErr)
 			}
-			pledgeAmount := dex.GetMiningStakedAmount(db, cancelPledgeParam.StakeAddress)
+			pledgeAmount := dex.GetMiningStakedAmount(db, cancelPledgeParam.StakeAddr)
 			leaved := new(big.Int).Sub(pledgeAmount, sendBlock.Amount)
 			if leaved.Sign() < 0 {
-				return handleDexReceiveErr(fundLogger, cabi.MethodNameDexFundCancelPledgeCallback, dex.InvalidAmountForStakeCallbackErr, sendBlock)
+				return handleDexReceiveErr(fundLogger, md.MethodName, dex.InvalidAmountForStakeCallbackErr, sendBlock)
 			} else if leaved.Sign() == 0 {
-				dex.DeleteMiningStakedAmount(db, cancelPledgeParam.StakeAddress)
+				dex.DeleteMiningStakedAmount(db, cancelPledgeParam.StakeAddr)
 			} else {
-				dex.SaveMiningStakedAmount(db, cancelPledgeParam.StakeAddress, leaved)
-			}
-			if err := dex.OnCancelMiningStakeSuccess(db, vm.ConsensusReader(), cancelPledgeParam.StakeAddress, sendBlock.Amount, leaved); err != nil {
-				return handleDexReceiveErr(fundLogger, cabi.MethodNameDexFundCancelPledgeCallback, err, sendBlock)
+				dex.SaveMiningStakedAmount(db, cancelPledgeParam.StakeAddr, leaved)
+			}
+			if err := dex.OnCancelMiningStakeSuccess(db, vm.ConsensusReader(), cancelPledgeParam.StakeAddr, sendBlock.Amount, leaved); err != nil {
+				return handleDexReceiveErr(fundLogger, md.MethodName, err, sendBlock)
 			}
 		case dex.StakeForVIP:
 			if dex.StakeForVIPAmount.Cmp(sendBlock.Amount) != 0 {
 				panic(dex.InvalidAmountForStakeCallbackErr)
 			}
-			if vipStaking, ok := dex.GetVIPStaking(db, cancelPledgeParam.StakeAddress); ok {
+			if vipStaking, ok := dex.GetVIPStaking(db, cancelPledgeParam.StakeAddr); ok {
 				vipStaking.StakedTimes = vipStaking.StakedTimes - 1
 				if vipStaking.StakedTimes == 0 {
-					dex.DeleteVIPStaking(db, cancelPledgeParam.StakeAddress)
+					dex.DeleteVIPStaking(db, cancelPledgeParam.StakeAddr)
 				} else {
-					dex.SaveVIPStaking(db, cancelPledgeParam.StakeAddress, vipStaking)
+					dex.SaveVIPStaking(db, cancelPledgeParam.StakeAddr, vipStaking)
 				}
 			} else {
-				return handleDexReceiveErr(fundLogger, cabi.MethodNameDexFundCancelPledgeCallback, dex.VIPStakingNotExistsErr, sendBlock)
+				return handleDexReceiveErr(fundLogger, md.MethodName, dex.VIPStakingNotExistsErr, sendBlock)
 			}
 		case dex.StakeForSuperVIP:
 			if dex.StakeForSuperVIPAmount.Cmp(sendBlock.Amount) != 0 {
 				panic(dex.InvalidAmountForStakeCallbackErr)
 			}
-			if superVIPStaing, ok := dex.GetSuperVIPStaking(db, cancelPledgeParam.StakeAddress); ok {
+			if superVIPStaing, ok := dex.GetSuperVIPStaking(db, cancelPledgeParam.StakeAddr); ok {
 				superVIPStaing.StakedTimes = superVIPStaing.StakedTimes - 1
 				if superVIPStaing.StakedTimes == 0 {
-					dex.DeleteSuperVIPStaking(db, cancelPledgeParam.StakeAddress)
+					dex.DeleteSuperVIPStaking(db, cancelPledgeParam.StakeAddr)
 				} else {
-					dex.SaveSuperVIPStaking(db, cancelPledgeParam.StakeAddress, superVIPStaing)
+					dex.SaveSuperVIPStaking(db, cancelPledgeParam.StakeAddr, superVIPStaing)
 				}
 			} else {
-				return handleDexReceiveErr(fundLogger, cabi.MethodNameDexFundCancelPledgeCallback, dex.SuperVIPStakingNotExistsErr, sendBlock)
-			}
-		}
-		dex.DepositAccount(db, cancelPledgeParam.StakeAddress, ledger.ViteTokenId, sendBlock.Amount)
+				return handleDexReceiveErr(fundLogger, md.MethodName, dex.SuperVIPStakingNotExistsErr, sendBlock)
+			}
+		}
+		dex.DepositAccount(db, cancelPledgeParam.StakeAddr, ledger.ViteTokenId, sendBlock.Amount)
 	}
 	return nil, nil
 }
@@ -789,66 +711,58 @@
 	if block.AccountAddress != types.AddressMintage {
 		return dex.InvalidSourceAddressErr
 	}
-	return cabi.ABIDexFund.UnpackMethod(new(dex.ParamDexFundGetTokenInfoCallback), cabi.MethodNameDexFundGetTokenInfoCallback, block.Data)
+	return cabi.ABIDexFund.UnpackMethod(new(dex.ParamDexFundGetTokenInfoCallback), md.MethodName, block.Data)
 }
 
 func (md MethodDexFundGetTokenInfoCallback) DoReceive(db vm_db.VmDb, block *ledger.AccountBlock, sendBlock *ledger.AccountBlock, vm vmEnvironment) ([]*ledger.AccountBlock, error) {
 	var callbackParam = new(dex.ParamDexFundGetTokenInfoCallback)
-	cabi.ABIDexFund.UnpackMethod(callbackParam, cabi.MethodNameDexFundGetTokenInfoCallback, sendBlock.Data)
+	cabi.ABIDexFund.UnpackMethod(callbackParam, md.MethodName, sendBlock.Data)
 	switch callbackParam.Bid {
 	case dex.GetTokenForNewMarket:
 		if callbackParam.Exist {
 			if appendBlocks, err := dex.OnNewMarketGetTokenInfoSuccess(db, vm.ConsensusReader(), callbackParam.TokenId, callbackParam); err != nil {
-				return handleDexReceiveErr(fundLogger, cabi.MethodNameDexFundGetTokenInfoCallback, err, sendBlock)
+				return handleDexReceiveErr(fundLogger, md.MethodName, err, sendBlock)
 			} else {
 				return appendBlocks, nil
 			}
 		} else {
 			if err := dex.OnNewMarketGetTokenInfoFailed(db, callbackParam.TokenId); err != nil {
-				return handleDexReceiveErr(fundLogger, cabi.MethodNameDexFundGetTokenInfoCallback, err, sendBlock)
+				return handleDexReceiveErr(fundLogger, md.MethodName, err, sendBlock)
 			}
 		}
 	case dex.GetTokenForSetQuote:
 		if callbackParam.Exist {
 			if err := dex.OnSetQuoteGetTokenInfoSuccess(db, callbackParam); err != nil {
-				return handleDexReceiveErr(fundLogger, cabi.MethodNameDexFundGetTokenInfoCallback, err, sendBlock)
+				return handleDexReceiveErr(fundLogger, md.MethodName, err, sendBlock)
 			}
 		} else {
 			if err := dex.OnSetQuoteGetTokenInfoFailed(db, callbackParam.TokenId); err != nil {
-				return handleDexReceiveErr(fundLogger, cabi.MethodNameDexFundGetTokenInfoCallback, err, sendBlock)
+				return handleDexReceiveErr(fundLogger, md.MethodName, err, sendBlock)
 			}
 		}
 	case dex.GetTokenForTransferOwner:
 		if callbackParam.Exist {
 			if err := dex.OnTransferOwnerGetTokenInfoSuccess(db, callbackParam); err != nil {
-				return handleDexReceiveErr(fundLogger, cabi.MethodNameDexFundGetTokenInfoCallback, err, sendBlock)
+				return handleDexReceiveErr(fundLogger, md.MethodName, err, sendBlock)
 			}
 		} else {
 			if err := dex.OnTransferOwnerGetTokenInfoFailed(db, callbackParam.TokenId); err != nil {
-				return handleDexReceiveErr(fundLogger, cabi.MethodNameDexFundGetTokenInfoCallback, err, sendBlock)
-			}
-		}
-	}
-	return nil, nil
-}
-
-<<<<<<< HEAD
+				return handleDexReceiveErr(fundLogger, md.MethodName, err, sendBlock)
+			}
+		}
+	}
+	return nil, nil
+}
+
 type MethodDexFundDexAdminConfig struct {
-=======
-type MethodDexFundOwnerConfig struct {
-	MethodName string
->>>>>>> b2644e9b
+	MethodName string
 }
 
 func (md *MethodDexFundDexAdminConfig) GetFee(block *ledger.AccountBlock) (*big.Int, error) {
 	return big.NewInt(0), nil
 }
 
-<<<<<<< HEAD
-func (md *MethodDexFundDexAdminConfig) GetRefundData(sendBlock *ledger.AccountBlock) ([]byte, bool) {
-=======
-func (md *MethodDexFundOwnerConfig) GetRefundData(sendBlock *ledger.AccountBlock, sbHeight uint64) ([]byte, bool) {
->>>>>>> b2644e9b
+func (md *MethodDexFundDexAdminConfig) GetRefundData(sendBlock *ledger.AccountBlock, sbHeight uint64) ([]byte, bool) {
 	return []byte{}, false
 }
 
@@ -861,57 +775,49 @@
 }
 
 func (md *MethodDexFundDexAdminConfig) DoSend(db vm_db.VmDb, block *ledger.AccountBlock) error {
-	return cabi.ABIDexFund.UnpackMethod(new(dex.ParamDexFundOwnerConfig), cabi.MethodNameDexFundOwnerConfig, block.Data)
+	return cabi.ABIDexFund.UnpackMethod(new(dex.ParamDexFundDexAdminConfig), md.MethodName, block.Data)
 }
 
 func (md MethodDexFundDexAdminConfig) DoReceive(db vm_db.VmDb, block *ledger.AccountBlock, sendBlock *ledger.AccountBlock, vm vmEnvironment) ([]*ledger.AccountBlock, error) {
 	var err error
-	var param = new(dex.ParamDexFundOwnerConfig)
-	if err = cabi.ABIDexFund.UnpackMethod(param, cabi.MethodNameDexFundOwnerConfig, sendBlock.Data); err != nil {
-		return handleDexReceiveErr(fundLogger, cabi.MethodNameDexFundOwnerConfig, err, sendBlock)
+	var param = new(dex.ParamDexFundDexAdminConfig)
+	if err = cabi.ABIDexFund.UnpackMethod(param, md.MethodName, sendBlock.Data); err != nil {
+		return handleDexReceiveErr(fundLogger, md.MethodName, err, sendBlock)
 	}
 	if dex.IsOwner(db, sendBlock.AccountAddress) {
 		if dex.IsOperationValidWithMask(param.OperationCode, dex.OwnerConfigOwner) {
 			dex.SetOwner(db, param.Owner)
 		}
 		if dex.IsOperationValidWithMask(param.OperationCode, dex.OwnerConfigTimer) {
-			dex.SetTimerAddress(db, param.Timer)
+			dex.SetTimerAddress(db, param.TimeOracle)
 		}
 		if dex.IsOperationValidWithMask(param.OperationCode, dex.OwnerConfigTrigger) {
-			dex.SetTriggerAddress(db, param.Trigger)
+			dex.SetTriggerAddress(db, param.PeriodJobTrigger)
 		}
 		if dex.IsOperationValidWithMask(param.OperationCode, dex.OwnerConfigStopViteX) {
-			dex.SaveViteXStopped(db, param.StopViteX)
+			dex.SaveViteXStopped(db, param.StopDex)
 		}
 		if dex.IsOperationValidWithMask(param.OperationCode, dex.OwnerConfigMakerMineProxy) {
-			dex.SaveMakerMineProxy(db, param.MakerMineProxy)
+			dex.SaveMakerMineProxy(db, param.MakerMiningAdmin)
 		}
 		if dex.IsOperationValidWithMask(param.OperationCode, dex.OwnerConfigMaintainer) {
 			dex.SaveMaintainer(db, param.Maintainer)
 		}
 	} else {
-		return handleDexReceiveErr(fundLogger, cabi.MethodNameDexFundOwnerConfig, dex.OnlyOwnerAllowErr, sendBlock)
-	}
-	return nil, nil
-}
-
-<<<<<<< HEAD
+		return handleDexReceiveErr(fundLogger, md.MethodName, dex.OnlyOwnerAllowErr, sendBlock)
+	}
+	return nil, nil
+}
+
 type MethodDexFundTradeAdminConfig struct {
-=======
-type MethodDexFundOwnerConfigTrade struct {
-	MethodName string
->>>>>>> b2644e9b
+	MethodName string
 }
 
 func (md *MethodDexFundTradeAdminConfig) GetFee(block *ledger.AccountBlock) (*big.Int, error) {
 	return big.NewInt(0), nil
 }
 
-<<<<<<< HEAD
-func (md *MethodDexFundTradeAdminConfig) GetRefundData(sendBlock *ledger.AccountBlock) ([]byte, bool) {
-=======
-func (md *MethodDexFundOwnerConfigTrade) GetRefundData(sendBlock *ledger.AccountBlock, sbHeight uint64) ([]byte, bool) {
->>>>>>> b2644e9b
+func (md *MethodDexFundTradeAdminConfig) GetRefundData(sendBlock *ledger.AccountBlock, sbHeight uint64) ([]byte, bool) {
 	return []byte{}, false
 }
 
@@ -924,36 +830,36 @@
 }
 
 func (md *MethodDexFundTradeAdminConfig) DoSend(db vm_db.VmDb, block *ledger.AccountBlock) error {
-	return cabi.ABIDexFund.UnpackMethod(new(dex.ParamDexFundOwnerConfigTrade), cabi.MethodNameDexFundOwnerConfigTrade, block.Data)
+	return cabi.ABIDexFund.UnpackMethod(new(dex.ParamDexFundTradeAdminConfig), md.MethodName, block.Data)
 }
 
 func (md MethodDexFundTradeAdminConfig) DoReceive(db vm_db.VmDb, block *ledger.AccountBlock, sendBlock *ledger.AccountBlock, vm vmEnvironment) ([]*ledger.AccountBlock, error) {
 	var err error
-	var param = new(dex.ParamDexFundOwnerConfigTrade)
-	if err = cabi.ABIDexFund.UnpackMethod(param, cabi.MethodNameDexFundOwnerConfigTrade, sendBlock.Data); err != nil {
-		return handleDexReceiveErr(fundLogger, cabi.MethodNameDexFundOwnerConfigTrade, err, sendBlock)
+	var param = new(dex.ParamDexFundTradeAdminConfig)
+	if err = cabi.ABIDexFund.UnpackMethod(param, md.MethodName, sendBlock.Data); err != nil {
+		return handleDexReceiveErr(fundLogger, md.MethodName, err, sendBlock)
 	}
 	if dex.IsOwner(db, sendBlock.AccountAddress) {
 		if dex.IsOperationValidWithMask(param.OperationCode, dex.OwnerConfigMineMarket) {
 			if marketInfo, ok := dex.GetMarketInfo(db, param.TradeToken, param.QuoteToken); ok && marketInfo.Valid {
-				if param.AllowMine != marketInfo.AllowMine {
-					marketInfo.AllowMine = param.AllowMine
+				if param.AllowMining != marketInfo.AllowMining {
+					marketInfo.AllowMining = param.AllowMining
 					dex.SaveMarketInfo(db, marketInfo, param.TradeToken, param.QuoteToken)
 					dex.AddMarketEvent(db, marketInfo)
 				} else {
-					if marketInfo.AllowMine {
-						return handleDexReceiveErr(fundLogger, cabi.MethodNameDexFundOwnerConfigTrade, dex.TradeMarketAllowMineErr, sendBlock)
+					if marketInfo.AllowMining {
+						return handleDexReceiveErr(fundLogger, md.MethodName, dex.TradeMarketAllowMineErr, sendBlock)
 					} else {
-						return handleDexReceiveErr(fundLogger, cabi.MethodNameDexFundOwnerConfigTrade, dex.TradeMarketNotAllowMineErr, sendBlock)
+						return handleDexReceiveErr(fundLogger, md.MethodName, dex.TradeMarketNotAllowMineErr, sendBlock)
 					}
 				}
 			} else {
-				return handleDexReceiveErr(fundLogger, cabi.MethodNameDexFundOwnerConfigTrade, dex.TradeMarketNotExistsErr, sendBlock)
+				return handleDexReceiveErr(fundLogger, md.MethodName, dex.TradeMarketNotExistsErr, sendBlock)
 			}
 		}
 		if dex.IsOperationValidWithMask(param.OperationCode, dex.OwnerConfigNewQuoteToken) {
 			if param.QuoteTokenType < dex.ViteTokenType || param.QuoteTokenType > dex.UsdTokenType {
-				return handleDexReceiveErr(fundLogger, cabi.MethodNameDexFundOwnerConfigTrade, dex.InvalidQuoteTokenTypeErr, sendBlock)
+				return handleDexReceiveErr(fundLogger, md.MethodName, dex.InvalidQuoteTokenTypeErr, sendBlock)
 			}
 			if tokenInfo, ok := dex.GetTokenInfo(db, param.NewQuoteToken); !ok {
 				getTokenInfoData := dex.OnSetQuoteTokenPending(db, param.NewQuoteToken, param.QuoteTokenType)
@@ -969,7 +875,7 @@
 				}, nil
 			} else {
 				if tokenInfo.QuoteTokenType > 0 {
-					return handleDexReceiveErr(fundLogger, cabi.MethodNameDexFundOwnerConfigTrade, dex.AlreadyQuoteType, sendBlock)
+					return handleDexReceiveErr(fundLogger, md.MethodName, dex.AlreadyQuoteType, sendBlock)
 				} else {
 					tokenInfo.QuoteTokenType = int32(param.QuoteTokenType)
 					dex.SaveTokenInfo(db, param.NewQuoteToken, tokenInfo)
@@ -978,37 +884,29 @@
 			}
 		}
 		if dex.IsOperationValidWithMask(param.OperationCode, dex.OwnerConfigTradeThreshold) {
-			dex.SaveTradeThreshold(db, param.TokenType4TradeThr, param.TradeThreshold)
+			dex.SaveTradeThreshold(db, param.TokenTypeForTradeThreshold, param.MinTradeThreshold)
 		}
 		if dex.IsOperationValidWithMask(param.OperationCode, dex.OwnerConfigMineThreshold) {
-			dex.SaveMineThreshold(db, param.TokenType4MineThr, param.MineThreshold)
+			dex.SaveMineThreshold(db, param.TokenTypeForMiningThreshold, param.MinMiningThreshold)
 		}
 		if dex.IsStemFork(db) && dex.IsOperationValidWithMask(param.OperationCode, dex.OwnerConfigStartNormalMine) {
 			dex.StartNormalMine(db)
 		}
 	} else {
-		return handleDexReceiveErr(fundLogger, cabi.MethodNameDexFundOwnerConfigTrade, dex.OnlyOwnerAllowErr, sendBlock)
-	}
-	return nil, nil
-}
-
-<<<<<<< HEAD
+		return handleDexReceiveErr(fundLogger, md.MethodName, dex.OnlyOwnerAllowErr, sendBlock)
+	}
+	return nil, nil
+}
+
 type MethodDexFundMarketAdminConfig struct {
-=======
-type MethodDexFundMarketOwnerConfig struct {
-	MethodName string
->>>>>>> b2644e9b
+	MethodName string
 }
 
 func (md *MethodDexFundMarketAdminConfig) GetFee(block *ledger.AccountBlock) (*big.Int, error) {
 	return big.NewInt(0), nil
 }
 
-<<<<<<< HEAD
-func (md *MethodDexFundMarketAdminConfig) GetRefundData(sendBlock *ledger.AccountBlock) ([]byte, bool) {
-=======
-func (md *MethodDexFundMarketOwnerConfig) GetRefundData(sendBlock *ledger.AccountBlock, sbHeight uint64) ([]byte, bool) {
->>>>>>> b2644e9b
+func (md *MethodDexFundMarketAdminConfig) GetRefundData(sendBlock *ledger.AccountBlock, sbHeight uint64) ([]byte, bool) {
 	return []byte{}, false
 }
 
@@ -1021,7 +919,7 @@
 }
 
 func (md *MethodDexFundMarketAdminConfig) DoSend(db vm_db.VmDb, block *ledger.AccountBlock) error {
-	return cabi.ABIDexFund.UnpackMethod(new(dex.ParamDexFundMarketOwnerConfig), cabi.MethodNameDexFundMarketOwnerConfig, block.Data)
+	return cabi.ABIDexFund.UnpackMethod(new(dex.ParamDexFundMarketOwnerConfig), md.MethodName, block.Data)
 }
 
 func (md MethodDexFundMarketAdminConfig) DoReceive(db vm_db.VmDb, block *ledger.AccountBlock, sendBlock *ledger.AccountBlock, vm vmEnvironment) ([]*ledger.AccountBlock, error) {
@@ -1031,28 +929,28 @@
 		ok         bool
 	)
 	var param = new(dex.ParamDexFundMarketOwnerConfig)
-	if err = cabi.ABIDexFund.UnpackMethod(param, cabi.MethodNameDexFundMarketOwnerConfig, sendBlock.Data); err != nil {
-		return handleDexReceiveErr(fundLogger, cabi.MethodNameDexFundMarketOwnerConfig, err, sendBlock)
+	if err = cabi.ABIDexFund.UnpackMethod(param, md.MethodName, sendBlock.Data); err != nil {
+		return handleDexReceiveErr(fundLogger, md.MethodName, err, sendBlock)
 	}
 	if marketInfo, ok = dex.GetMarketInfo(db, param.TradeToken, param.QuoteToken); !ok || !marketInfo.Valid {
-		return handleDexReceiveErr(fundLogger, cabi.MethodNameDexFundMarketOwnerConfig, dex.TradeMarketNotExistsErr, sendBlock)
+		return handleDexReceiveErr(fundLogger, md.MethodName, dex.TradeMarketNotExistsErr, sendBlock)
 	}
 	if bytes.Equal(sendBlock.AccountAddress.Bytes(), marketInfo.Owner) {
 		if param.OperationCode == 0 {
 			return nil, nil
 		}
 		if dex.IsOperationValidWithMask(param.OperationCode, dex.MarketOwnerTransferOwner) {
-			marketInfo.Owner = param.Owner.Bytes()
+			marketInfo.Owner = param.MarketOwner.Bytes()
 		}
 		if dex.IsOperationValidWithMask(param.OperationCode, dex.MarketOwnerConfigTakerRate) {
 			if !dex.ValidBrokerFeeRate(param.TakerFeeRate) {
-				return handleDexReceiveErr(fundLogger, cabi.MethodNameDexFundMarketOwnerConfig, dex.InvalidBrokerFeeRateErr, sendBlock)
+				return handleDexReceiveErr(fundLogger, md.MethodName, dex.InvalidBrokerFeeRateErr, sendBlock)
 			}
 			marketInfo.TakerOperatorFeeRate = param.TakerFeeRate
 		}
 		if dex.IsOperationValidWithMask(param.OperationCode, dex.MarketOwnerConfigMakerRate) {
 			if !dex.ValidBrokerFeeRate(param.MakerFeeRate) {
-				return handleDexReceiveErr(fundLogger, cabi.MethodNameDexFundMarketOwnerConfig, dex.InvalidBrokerFeeRateErr, sendBlock)
+				return handleDexReceiveErr(fundLogger, md.MethodName, dex.InvalidBrokerFeeRateErr, sendBlock)
 			}
 			marketInfo.MakerOperatorFeeRate = param.MakerFeeRate
 		}
@@ -1062,28 +960,20 @@
 		dex.SaveMarketInfo(db, marketInfo, param.TradeToken, param.QuoteToken)
 		dex.AddMarketEvent(db, marketInfo)
 	} else {
-		return handleDexReceiveErr(fundLogger, cabi.MethodNameDexFundMarketOwnerConfig, dex.OnlyOwnerAllowErr, sendBlock)
-	}
-	return nil, nil
-}
-
-<<<<<<< HEAD
+		return handleDexReceiveErr(fundLogger, md.MethodName, dex.OnlyOwnerAllowErr, sendBlock)
+	}
+	return nil, nil
+}
+
 type MethodDexFundTransferTokenOwnership struct {
-=======
-type MethodDexFundTransferTokenOwner struct {
-	MethodName string
->>>>>>> b2644e9b
+	MethodName string
 }
 
 func (md *MethodDexFundTransferTokenOwnership) GetFee(block *ledger.AccountBlock) (*big.Int, error) {
 	return big.NewInt(0), nil
 }
 
-<<<<<<< HEAD
-func (md *MethodDexFundTransferTokenOwnership) GetRefundData(sendBlock *ledger.AccountBlock) ([]byte, bool) {
-=======
-func (md *MethodDexFundTransferTokenOwner) GetRefundData(sendBlock *ledger.AccountBlock, sbHeight uint64) ([]byte, bool) {
->>>>>>> b2644e9b
+func (md *MethodDexFundTransferTokenOwnership) GetRefundData(sendBlock *ledger.AccountBlock, sbHeight uint64) ([]byte, bool) {
 	return []byte{}, false
 }
 
@@ -1096,27 +986,27 @@
 }
 
 func (md *MethodDexFundTransferTokenOwnership) DoSend(db vm_db.VmDb, block *ledger.AccountBlock) error {
-	return cabi.ABIDexFund.UnpackMethod(new(dex.ParamDexFundTransferTokenOwner), cabi.MethodNameDexFundTransferTokenOwner, block.Data)
+	return cabi.ABIDexFund.UnpackMethod(new(dex.ParamDexFundTransferTokenOwnership), md.MethodName, block.Data)
 }
 
 func (md MethodDexFundTransferTokenOwnership) DoReceive(db vm_db.VmDb, block *ledger.AccountBlock, sendBlock *ledger.AccountBlock, vm vmEnvironment) ([]*ledger.AccountBlock, error) {
 	var (
 		err   error
-		param = new(dex.ParamDexFundTransferTokenOwner)
+		param = new(dex.ParamDexFundTransferTokenOwnership)
 	)
-	if err = cabi.ABIDexFund.UnpackMethod(param, cabi.MethodNameDexFundTransferTokenOwner, sendBlock.Data); err != nil {
-		return handleDexReceiveErr(fundLogger, cabi.MethodNameDexFundTransferTokenOwner, err, sendBlock)
+	if err = cabi.ABIDexFund.UnpackMethod(param, md.MethodName, sendBlock.Data); err != nil {
+		return handleDexReceiveErr(fundLogger, md.MethodName, err, sendBlock)
 	}
 	if tokenInfo, ok := dex.GetTokenInfo(db, param.Token); ok {
 		if bytes.Equal(tokenInfo.Owner, sendBlock.AccountAddress.Bytes()) {
-			tokenInfo.Owner = param.Owner.Bytes()
+			tokenInfo.Owner = param.NewOwner.Bytes()
 			dex.SaveTokenInfo(db, param.Token, tokenInfo)
 			dex.AddTokenEvent(db, tokenInfo)
 		} else {
-			return handleDexReceiveErr(fundLogger, cabi.MethodNameDexFundTransferTokenOwner, dex.OnlyOwnerAllowErr, sendBlock)
-		}
-	} else {
-		getTokenInfoData := dex.OnTransferTokenOwnerPending(db, param.Token, sendBlock.AccountAddress, param.Owner)
+			return handleDexReceiveErr(fundLogger, md.MethodName, dex.OnlyOwnerAllowErr, sendBlock)
+		}
+	} else {
+		getTokenInfoData := dex.OnTransferTokenOwnerPending(db, param.Token, sendBlock.AccountAddress, param.NewOwner)
 		return []*ledger.AccountBlock{
 			{
 				AccountAddress: types.AddressDexFund,
@@ -1152,7 +1042,7 @@
 }
 
 func (md *MethodDexFundNotifyTime) DoSend(db vm_db.VmDb, block *ledger.AccountBlock) error {
-	return cabi.ABIDexFund.UnpackMethod(new(dex.ParamDexFundNotifyTime), cabi.MethodNameDexFundNotifyTime, block.Data)
+	return cabi.ABIDexFund.UnpackMethod(new(dex.ParamDexFundNotifyTime), md.MethodName, block.Data)
 }
 
 func (md MethodDexFundNotifyTime) DoReceive(db vm_db.VmDb, block *ledger.AccountBlock, sendBlock *ledger.AccountBlock, vm vmEnvironment) ([]*ledger.AccountBlock, error) {
@@ -1161,34 +1051,26 @@
 		notifyTimeParam = new(dex.ParamDexFundNotifyTime)
 	)
 	if !dex.ValidTimerAddress(db, sendBlock.AccountAddress) {
-		return handleDexReceiveErr(fundLogger, cabi.MethodNameDexFundNotifyTime, dex.InvalidSourceAddressErr, sendBlock)
-	}
-	if err = cabi.ABIDexFund.UnpackMethod(notifyTimeParam, cabi.MethodNameDexFundNotifyTime, sendBlock.Data); err != nil {
-		return handleDexReceiveErr(fundLogger, cabi.MethodNameDexFundNotifyTime, err, sendBlock)
+		return handleDexReceiveErr(fundLogger, md.MethodName, dex.InvalidSourceAddressErr, sendBlock)
+	}
+	if err = cabi.ABIDexFund.UnpackMethod(notifyTimeParam, md.MethodName, sendBlock.Data); err != nil {
+		return handleDexReceiveErr(fundLogger, md.MethodName, err, sendBlock)
 	}
 	if err = dex.SetTimerTimestamp(db, notifyTimeParam.Timestamp, vm.ConsensusReader()); err != nil {
-		return handleDexReceiveErr(fundLogger, cabi.MethodNameDexFundNotifyTime, err, sendBlock)
-	}
-	return nil, nil
-}
-
-<<<<<<< HEAD
+		return handleDexReceiveErr(fundLogger, md.MethodName, err, sendBlock)
+	}
+	return nil, nil
+}
+
 type MethodDexFundCreateNewInviter struct {
-=======
-type MethodDexFundNewInviter struct {
-	MethodName string
->>>>>>> b2644e9b
+	MethodName string
 }
 
 func (md *MethodDexFundCreateNewInviter) GetFee(block *ledger.AccountBlock) (*big.Int, error) {
 	return big.NewInt(0), nil
 }
 
-<<<<<<< HEAD
-func (md *MethodDexFundCreateNewInviter) GetRefundData(sendBlock *ledger.AccountBlock) ([]byte, bool) {
-=======
-func (md *MethodDexFundNewInviter) GetRefundData(sendBlock *ledger.AccountBlock, sbHeight uint64) ([]byte, bool) {
->>>>>>> b2644e9b
+func (md *MethodDexFundCreateNewInviter) GetRefundData(sendBlock *ledger.AccountBlock, sbHeight uint64) ([]byte, bool) {
 	return []byte{}, false
 }
 
@@ -1206,14 +1088,14 @@
 
 func (md MethodDexFundCreateNewInviter) DoReceive(db vm_db.VmDb, block *ledger.AccountBlock, sendBlock *ledger.AccountBlock, vm vmEnvironment) ([]*ledger.AccountBlock, error) {
 	if code := dex.GetCodeByInviter(db, sendBlock.AccountAddress); code > 0 {
-		return handleDexReceiveErr(fundLogger, cabi.MethodNameDexFundNewInviter, dex.AlreadyIsInviterErr, sendBlock)
+		return handleDexReceiveErr(fundLogger, md.MethodName, dex.AlreadyIsInviterErr, sendBlock)
 	}
 	if _, err := dex.ReduceAccount(db, sendBlock.AccountAddress, ledger.ViteTokenId.Bytes(), dex.NewInviterFeeAmount); err != nil {
-		return handleDexReceiveErr(fundLogger, cabi.MethodNameDexFundNewInviter, err, sendBlock)
+		return handleDexReceiveErr(fundLogger, md.MethodName, err, sendBlock)
 	}
 	dex.SettleFeesWithTokenId(db, vm.ConsensusReader(), true, ledger.ViteTokenId, dex.ViteTokenDecimals, dex.ViteTokenType, nil, dex.NewInviterFeeAmount, nil)
 	if inviteCode := dex.NewInviteCode(db, block.PrevHash); inviteCode == 0 {
-		return handleDexReceiveErr(fundLogger, cabi.MethodNameDexFundNewInviter, dex.NewInviteCodeFailErr, sendBlock)
+		return handleDexReceiveErr(fundLogger, md.MethodName, dex.NewInviteCodeFailErr, sendBlock)
 	} else {
 		dex.SaveCodeByInviter(db, sendBlock.AccountAddress, inviteCode)
 		dex.SaveInviterByCode(db, sendBlock.AccountAddress, inviteCode)
@@ -1243,7 +1125,7 @@
 
 func (md *MethodDexFundBindInviteCode) DoSend(db vm_db.VmDb, block *ledger.AccountBlock) error {
 	var code uint32
-	if err := cabi.ABIDexFund.UnpackMethod(&code, cabi.MethodNameDexFundBindInviteCode, block.Data); err != nil {
+	if err := cabi.ABIDexFund.UnpackMethod(&code, md.MethodName, block.Data); err != nil {
 		return err
 	}
 	return nil
@@ -1255,41 +1137,33 @@
 		code    uint32
 		err     error
 	)
-	if err = cabi.ABIDexFund.UnpackMethod(&code, cabi.MethodNameDexFundBindInviteCode, sendBlock.Data); err != nil {
-		return handleDexReceiveErr(fundLogger, cabi.MethodNameDexFundBindInviteCode, err, sendBlock)
+	if err = cabi.ABIDexFund.UnpackMethod(&code, md.MethodName, sendBlock.Data); err != nil {
+		return handleDexReceiveErr(fundLogger, md.MethodName, err, sendBlock)
 	}
 	if _, err = dex.GetInviterByInvitee(db, sendBlock.AccountAddress); err != dex.NotBindInviterErr {
 		if err == nil {
-			return handleDexReceiveErr(fundLogger, cabi.MethodNameDexFundBindInviteCode, dex.AlreadyBindInviterErr, sendBlock)
+			return handleDexReceiveErr(fundLogger, md.MethodName, dex.AlreadyBindInviterErr, sendBlock)
 		} else {
-			return handleDexReceiveErr(fundLogger, cabi.MethodNameDexFundBindInviteCode, err, sendBlock)
+			return handleDexReceiveErr(fundLogger, md.MethodName, err, sendBlock)
 		}
 	}
 	if inviter, err = dex.GetInviterByCode(db, code); err != nil {
-		return handleDexReceiveErr(fundLogger, cabi.MethodNameDexFundBindInviteCode, err, sendBlock)
+		return handleDexReceiveErr(fundLogger, md.MethodName, err, sendBlock)
 	}
 	dex.SaveInviterByInvitee(db, sendBlock.AccountAddress, *inviter)
 	dex.AddInviteRelationEvent(db, *inviter, sendBlock.AccountAddress, code)
 	return nil, nil
 }
 
-<<<<<<< HEAD
 type MethodDexFundEndorseVx struct {
-=======
-type MethodDexFundEndorseVxMinePool struct {
-	MethodName string
->>>>>>> b2644e9b
+	MethodName string
 }
 
 func (md *MethodDexFundEndorseVx) GetFee(block *ledger.AccountBlock) (*big.Int, error) {
 	return big.NewInt(0), nil
 }
 
-<<<<<<< HEAD
-func (md *MethodDexFundEndorseVx) GetRefundData(sendBlock *ledger.AccountBlock) ([]byte, bool) {
-=======
-func (md *MethodDexFundEndorseVxMinePool) GetRefundData(sendBlock *ledger.AccountBlock, sbHeight uint64) ([]byte, bool) {
->>>>>>> b2644e9b
+func (md *MethodDexFundEndorseVx) GetRefundData(sendBlock *ledger.AccountBlock, sbHeight uint64) ([]byte, bool) {
 	return []byte{}, false
 }
 
@@ -1338,7 +1212,7 @@
 func (md *MethodDexFundSettleMakerMinedVx) DoSend(db vm_db.VmDb, block *ledger.AccountBlock) error {
 	var err error
 	param := new(dex.ParamDexSerializedData)
-	if err = cabi.ABIDexFund.UnpackMethod(param, cabi.MethodNameDexFundSettleMakerMinedVx, block.Data); err != nil {
+	if err = cabi.ABIDexFund.UnpackMethod(param, md.MethodName, block.Data); err != nil {
 		return err
 	}
 	actions := &dexproto.VxSettleActions{}
@@ -1355,31 +1229,31 @@
 		finish  bool
 	)
 	if !dex.IsMakerMineProxy(db, sendBlock.AccountAddress) {
-		return handleDexReceiveErr(fundLogger, cabi.MethodNameDexFundSettleMakerMinedVx, dex.InvalidSourceAddressErr, sendBlock)
+		return handleDexReceiveErr(fundLogger, md.MethodName, dex.InvalidSourceAddressErr, sendBlock)
 	}
 	param := new(dex.ParamDexSerializedData)
-	if err = cabi.ABIDexFund.UnpackMethod(param, cabi.MethodNameDexFundSettleMakerMinedVx, sendBlock.Data); err != nil {
-		return handleDexReceiveErr(fundLogger, cabi.MethodNameDexFundSettleMakerMinedVx, err, sendBlock)
+	if err = cabi.ABIDexFund.UnpackMethod(param, md.MethodName, sendBlock.Data); err != nil {
+		return handleDexReceiveErr(fundLogger, md.MethodName, err, sendBlock)
 	}
 	actions := &dexproto.VxSettleActions{}
 	if err = proto.Unmarshal(param.Data, actions); err != nil {
-		return handleDexReceiveErr(fundLogger, cabi.MethodNameDexFundSettleMakerMinedVx, err, sendBlock)
+		return handleDexReceiveErr(fundLogger, md.MethodName, err, sendBlock)
 	} else if len(actions.Actions) == 0 {
-		return handleDexReceiveErr(fundLogger, cabi.MethodNameDexFundSettleMakerMinedVx, dex.InvalidInputParamErr, sendBlock)
+		return handleDexReceiveErr(fundLogger, md.MethodName, dex.InvalidInputParamErr, sendBlock)
 	} else {
 		if lastPeriod := dex.GetLastSettledMakerMinedVxPeriod(db); lastPeriod > 0 && actions.Period != lastPeriod+1 {
-			return handleDexReceiveErr(fundLogger, cabi.MethodNameDexFundSettleMakerMinedVx, dex.InvalidInputParamErr, sendBlock)
+			return handleDexReceiveErr(fundLogger, md.MethodName, dex.InvalidInputParamErr, sendBlock)
 		}
 		if lastPageId := dex.GetLastSettledMakerMinedVxPage(db); lastPageId > 0 && actions.Page != lastPageId+1 {
-			return handleDexReceiveErr(fundLogger, cabi.MethodNameDexFundSettleMakerMinedVx, dex.InvalidInputParamErr, sendBlock)
+			return handleDexReceiveErr(fundLogger, md.MethodName, dex.InvalidInputParamErr, sendBlock)
 		}
 	}
 	if poolAmt = dex.GetMakerProxyAmountByPeriodId(db, actions.Period); poolAmt.Sign() == 0 {
-		return handleDexReceiveErr(fundLogger, cabi.MethodNameDexFundSettleMakerMinedVx, dex.ExceedFundAvailableErr, sendBlock)
+		return handleDexReceiveErr(fundLogger, md.MethodName, dex.ExceedFundAvailableErr, sendBlock)
 	}
 	for _, action := range actions.Actions {
 		if addr, err := types.BytesToAddress(action.Address); err != nil {
-			return handleDexReceiveErr(fundLogger, cabi.MethodNameDexFundSettleMakerMinedVx, dex.InternalErr, sendBlock)
+			return handleDexReceiveErr(fundLogger, md.MethodName, dex.InternalErr, sendBlock)
 		} else {
 			amt := new(big.Int).SetBytes(action.Amount)
 			if amt.Cmp(poolAmt) > 0 {
@@ -1387,7 +1261,7 @@
 			}
 			acc := dex.DepositAccount(db, addr, dex.VxTokenId, amt)
 			if err = dex.OnDepositVx(db, vm.ConsensusReader(), addr, amt, acc); err != nil {
-				return handleDexReceiveErr(fundLogger, cabi.MethodNameDexFundSettleMakerMinedVx, err, sendBlock)
+				return handleDexReceiveErr(fundLogger, md.MethodName, err, sendBlock)
 			}
 			poolAmt.Sub(poolAmt, amt)
 			if poolAmt.Sign() <= 0 {
@@ -1408,23 +1282,15 @@
 	return nil, nil
 }
 
-<<<<<<< HEAD
 type MethodDexFundConfigMarketAgents struct {
-=======
-type MethodDexFundConfigMarketsAgent struct {
-	MethodName string
->>>>>>> b2644e9b
+	MethodName string
 }
 
 func (md *MethodDexFundConfigMarketAgents) GetFee(block *ledger.AccountBlock) (*big.Int, error) {
 	return big.NewInt(0), nil
 }
 
-<<<<<<< HEAD
-func (md *MethodDexFundConfigMarketAgents) GetRefundData(sendBlock *ledger.AccountBlock) ([]byte, bool) {
-=======
-func (md *MethodDexFundConfigMarketsAgent) GetRefundData(sendBlock *ledger.AccountBlock, sbHeight uint64) ([]byte, bool) {
->>>>>>> b2644e9b
+func (md *MethodDexFundConfigMarketAgents) GetRefundData(sendBlock *ledger.AccountBlock, sbHeight uint64) ([]byte, bool) {
 	return []byte{}, false
 }
 
@@ -1437,8 +1303,8 @@
 }
 
 func (md *MethodDexFundConfigMarketAgents) DoSend(db vm_db.VmDb, block *ledger.AccountBlock) error {
-	var param = new(dex.ParamDexFundConfigMarketsAgent)
-	if err := cabi.ABIDexFund.UnpackMethod(param, cabi.MethodNameDexFundConfigMarketsAgent, block.Data); err != nil {
+	var param = new(dex.ParamDexFundConfigMarketAgents)
+	if err := cabi.ABIDexFund.UnpackMethod(param, md.MethodName, block.Data); err != nil {
 		return err
 	} else if param.ActionType != dex.GrantAgent && param.ActionType != dex.RevokeAgent || len(param.TradeTokens) == 0 || len(param.TradeTokens) != len(param.QuoteTokens) || block.AccountAddress == param.Agent {
 		return dex.InvalidInputParamErr
@@ -1448,15 +1314,15 @@
 
 func (md MethodDexFundConfigMarketAgents) DoReceive(db vm_db.VmDb, block *ledger.AccountBlock, sendBlock *ledger.AccountBlock, vm vmEnvironment) ([]*ledger.AccountBlock, error) {
 	var (
-		param = new(dex.ParamDexFundConfigMarketsAgent)
+		param = new(dex.ParamDexFundConfigMarketAgents)
 		err   error
 	)
-	if err = cabi.ABIDexFund.UnpackMethod(param, cabi.MethodNameDexFundConfigMarketsAgent, sendBlock.Data); err != nil {
-		return handleDexReceiveErr(fundLogger, cabi.MethodNameDexFundConfigMarketsAgent, err, sendBlock)
+	if err = cabi.ABIDexFund.UnpackMethod(param, md.MethodName, sendBlock.Data); err != nil {
+		return handleDexReceiveErr(fundLogger, md.MethodName, err, sendBlock)
 	}
 	for i, tradeToken := range param.TradeTokens {
 		if marketInfo, ok := dex.GetMarketInfo(db, tradeToken, param.QuoteTokens[i]); !ok {
-			return handleDexReceiveErr(fundLogger, cabi.MethodNameDexFundConfigMarketsAgent, dex.TradeMarketNotExistsErr, sendBlock)
+			return handleDexReceiveErr(fundLogger, md.MethodName, dex.TradeMarketNotExistsErr, sendBlock)
 		} else {
 			switch param.ActionType {
 			case dex.GrantAgent:
@@ -1475,23 +1341,15 @@
 	return nil, nil
 }
 
-<<<<<<< HEAD
 type MethodDexFundPlaceAgentOrder struct {
-=======
-type MethodDexFundNewAgentOrder struct {
-	MethodName string
->>>>>>> b2644e9b
+	MethodName string
 }
 
 func (md *MethodDexFundPlaceAgentOrder) GetFee(block *ledger.AccountBlock) (*big.Int, error) {
 	return big.NewInt(0), nil
 }
 
-<<<<<<< HEAD
-func (md *MethodDexFundPlaceAgentOrder) GetRefundData(sendBlock *ledger.AccountBlock) ([]byte, bool) {
-=======
-func (md *MethodDexFundNewAgentOrder) GetRefundData(sendBlock *ledger.AccountBlock, sbHeight uint64) ([]byte, bool) {
->>>>>>> b2644e9b
+func (md *MethodDexFundPlaceAgentOrder) GetRefundData(sendBlock *ledger.AccountBlock, sbHeight uint64) ([]byte, bool) {
 	return []byte{}, false
 }
 
@@ -1505,7 +1363,7 @@
 
 func (md *MethodDexFundPlaceAgentOrder) DoSend(db vm_db.VmDb, block *ledger.AccountBlock) error {
 	param := new(dex.ParamDexFundNewAgentOrder)
-	if err := cabi.ABIDexFund.UnpackMethod(param, cabi.MethodNameDexFundNewAgentOrder, block.Data); err != nil {
+	if err := cabi.ABIDexFund.UnpackMethod(param, md.MethodName, block.Data); err != nil {
 		return err
 	}
 	return dex.PreCheckOrderParam(&param.ParamDexFundNewOrder, true)
@@ -1516,11 +1374,11 @@
 		param = new(dex.ParamDexFundNewAgentOrder)
 		err   error
 	)
-	if err = cabi.ABIDexFund.UnpackMethod(param, cabi.MethodNameDexFundNewAgentOrder, sendBlock.Data); err != nil {
-		return handleDexReceiveErr(fundLogger, cabi.MethodNameDexFundNewAgentOrder, err, sendBlock)
+	if err = cabi.ABIDexFund.UnpackMethod(param, md.MethodName, sendBlock.Data); err != nil {
+		return handleDexReceiveErr(fundLogger, md.MethodName, err, sendBlock)
 	}
 	if blocks, err := dex.DoNewOrder(db, &param.ParamDexFundNewOrder, &param.Principal, &sendBlock.AccountAddress, sendBlock.Hash); err != nil {
-		return handleDexReceiveErr(fundLogger, cabi.MethodNameDexFundNewAgentOrder, err, sendBlock)
+		return handleDexReceiveErr(fundLogger, md.MethodName, err, sendBlock)
 	} else {
 		return blocks, nil
 	}
