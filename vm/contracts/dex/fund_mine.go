package dex

import (
	"fmt"
	"github.com/vitelabs/go-vite/common/types"
	"github.com/vitelabs/go-vite/vm/util"
	"github.com/vitelabs/go-vite/vm_db"
	"math/big"
)

//Note: allow mine from specify periodId, former periods will be ignore
func DoMineVxForFee(db vm_db.VmDb, reader util.ConsensusReader, periodId uint64, amtForMarkets map[int32]*big.Int) error {
	var (
		feeSum                *FeeSumByPeriod
		feeSumMap             = make(map[int32]*big.Int) // quoteTokenType -> amount
		dividedFeeMap         = make(map[int32]*big.Int)
		toDivideVxLeaveAmtMap = make(map[int32]*big.Int)
		mineThresholdMap      = make(map[int32]*big.Int)
		err                   error
		ok                    bool
	)
	if len(amtForMarkets) == 0 {
		return nil
	}
	if feeSum, ok = GetFeeSumByPeriodId(db, periodId); !ok {
		return nil
	}
	for _, feeSum := range feeSum.FeesForMine {
		feeSumMap[feeSum.QuoteTokenType] = new(big.Int).SetBytes(AddBigInt(feeSum.BaseAmount, feeSum.InviteBonusAmount))
		toDivideVxLeaveAmtMap[feeSum.QuoteTokenType] = new(big.Int).Set(amtForMarkets[feeSum.QuoteTokenType])
		dividedFeeMap[feeSum.QuoteTokenType] = big.NewInt(0)
	}
	for i := ViteTokenType; i <= UsdTokenType; i++ {
<<<<<<< HEAD
		mineThesholdMap[int32(i)] = GetMineThreshold(db, int32(i))
=======
		mineThresholdMap[int32(i)] = GetMineThreshold(db, int32(i))
>>>>>>> 651ad645
	}

	MarkFeeSumAsMinedVxDivided(db, feeSum, periodId)

	var (
		userFeesKey, userFeesBytes []byte
	)

	iterator, err := db.NewStorageIterator(userFeeKeyPrefix)
	if err != nil {
		return err
	}
	defer iterator.Release()
	for {
		if ok = iterator.Next(); ok {
			userFeesKey = iterator.Key()
			userFeesBytes = iterator.Value()
			if len(userFeesBytes) == 0 {
				continue
			}
		} else {
			break
		}

		addressBytes := userFeesKey[len(userFeeKeyPrefix):]
		address := types.Address{}
		if err = address.SetBytes(addressBytes); err != nil {
			return err
		}
		userFees := &UserFees{}
		if err = userFees.DeSerialize(userFeesBytes); err != nil {
			return err
		}
		if userFees.Fees[0].Period != periodId {
			continue
		}
		if len(userFees.Fees[0].UserFees) > 0 {
			var vxMinedForBase = big.NewInt(0)
			var vxMinedForInvite = big.NewInt(0)
			for _, userFee := range userFees.Fees[0].UserFees {
				if !IsValidFeeForMine(userFee, mineThresholdMap[userFee.QuoteTokenType]) {
					continue
				}
				if feeSumAmt, ok := feeSumMap[userFee.QuoteTokenType]; !ok { //no counter part in feeSum for userFees
					// TODO change to continue after test
					return fmt.Errorf("user with valid userFee, but no valid feeSum")
					//continue
				} else {
					var vxDividend, vxDividendForInvite *big.Int
					var finished, finishedForInvite bool
					if len(userFee.BaseAmount) > 0 {
						vxDividend, finished = DivideByProportion(feeSumAmt, new(big.Int).SetBytes(userFee.BaseAmount), dividedFeeMap[userFee.QuoteTokenType], amtForMarkets[userFee.QuoteTokenType], toDivideVxLeaveAmtMap[userFee.QuoteTokenType])
						vxMinedForBase.Add(vxMinedForBase, vxDividend)
						AddMinedVxForTradeFeeEvent(db, address, userFee.QuoteTokenType, userFee.BaseAmount, vxDividend)
					}
					if finished {
						delete(feeSumMap, userFee.QuoteTokenType)
					} else {
						if len(userFee.InviteBonusAmount) > 0 {
							vxDividendForInvite, finishedForInvite = DivideByProportion(feeSumAmt, new(big.Int).SetBytes(userFee.InviteBonusAmount), dividedFeeMap[userFee.QuoteTokenType], amtForMarkets[userFee.QuoteTokenType], toDivideVxLeaveAmtMap[userFee.QuoteTokenType])
							vxMinedForInvite.Add(vxMinedForInvite, vxDividendForInvite)
							AddMinedVxForInviteeFeeEvent(db, address, userFee.QuoteTokenType, userFee.InviteBonusAmount, vxDividendForInvite)
							if finishedForInvite {
								delete(feeSumMap, userFee.QuoteTokenType)
							}
						}
					}
				}
			}
			minedAmt := new(big.Int).Add(vxMinedForBase, vxMinedForInvite)
			updatedAcc := DepositUserAccount(db, address, VxTokenId, minedAmt)
			OnDepositVx(db, reader, address, minedAmt, updatedAcc)
		}
		if len(userFees.Fees) == 1 {
			DeleteUserFees(db, addressBytes)
		} else {
			userFees.Fees = userFees.Fees[1:]
			SaveUserFees(db, addressBytes, userFees)
		}
	}
	return nil
}

func DoMineVxForPledge(db vm_db.VmDb, reader util.ConsensusReader, periodId uint64, amtForPledge *big.Int) error {
	var (
		pledgesForVxSum        *PledgesForVx
		dividedPledgeAmountSum = big.NewInt(0)
		amtLeavedToMine        = new(big.Int).Set(amtForPledge)
		ok                     bool
	)
	if amtForPledge == nil {
		return nil
	}
	if pledgesForVxSum, ok = GetPledgesForVxSum(db); !ok {
		return nil
	}
	foundPledgesForVxSum, pledgeForVxSumAmtBytes, needUpdatePledgesForVxSum, _ := MatchPledgeForVxByPeriod(pledgesForVxSum, periodId, false)
	if !foundPledgesForVxSum { // not found vxSumFunds
		return nil
	}
	if needUpdatePledgesForVxSum {
		SavePledgesForVxSum(db, pledgesForVxSum)
	}
	pledgeForVxSumAmt := new(big.Int).SetBytes(pledgeForVxSumAmtBytes)
	if pledgeForVxSumAmt.Sign() <= 0 {
		return nil
	}

	var (
		pledgesForVxKey, pledgeForVxValue []byte
	)

	iterator, err := db.NewStorageIterator(pledgesForVxKeyPrefix)
	if err != nil {
		return err
	}
	defer iterator.Release()
	for {
		if ok = iterator.Next(); ok {
			pledgesForVxKey = iterator.Key()
			pledgeForVxValue = iterator.Value()
			if len(pledgeForVxValue) == 0 {
				continue
			}
		} else {
			break
		}
		addressBytes := pledgesForVxKey[len(pledgesForVxKeyPrefix):]
		address := types.Address{}
		if err = address.SetBytes(addressBytes); err != nil {
			return err
		}
		pledgesForVx := &PledgesForVx{}
		if err = pledgesForVx.DeSerialize(pledgeForVxValue); err != nil {
			return err
		}
		foundPledgesForVx, pledgesForVxAmtBytes, needUpdatePledgesForVx, needDeletePledgesForVx := MatchPledgeForVxByPeriod(pledgesForVx, periodId, true)
		if !foundPledgesForVx {
			continue
		}
		if needDeletePledgesForVx {
			DeletePledgesForVx(db, address)
		} else if needUpdatePledgesForVx {
			SavePledgesForVx(db, address, pledgesForVx)
		}
		pledgeAmt := new(big.Int).SetBytes(pledgesForVxAmtBytes)
		if !IsValidPledgeAmountForVx(pledgeAmt) {
			continue
		}
		//fmt.Printf("tokenId %s, address %s, vxSumAmt %s, userVxAmount %s, dividedVxAmt %s, toDivideFeeAmt %s, toDivideLeaveAmt %s\n", tokenId.String(), address.String(), vxSumAmt.String(), userVxAmount.String(), dividedVxAmtMap[tokenId], toDivideFeeAmt.String(), toDivideLeaveAmt.String())
		minedAmt, finished := DivideByProportion(pledgeForVxSumAmt, pledgeAmt, dividedPledgeAmountSum, amtForPledge, amtLeavedToMine)
		updatedAcc := DepositUserAccount(db, address, VxTokenId, minedAmt)
		OnDepositVx(db, reader, address, minedAmt, updatedAcc)
		AddMinedVxForPledgeEvent(db, address, pledgeAmt, minedAmt)
		if finished {
			break
		}
	}
	return nil
}

func DoMineVxForMakerMineAndMaintainer(db vm_db.VmDb, periodId uint64, reader util.ConsensusReader, amtForMakerAndMaintainer map[int32]*big.Int) error {
	if amtForMakerAndMaintainer[MineForMaker].Sign() > 0 {
		makerMineProxy := GetMakerMineProxy(db)
		amtForMaker, _ := amtForMakerAndMaintainer[MineForMaker]
		SaveMakerProxyAmountByPeriodId(db, periodId, amtForMaker)
		AddMinedVxForOperationEvent(db, MineForMaker, *makerMineProxy, amtForMaker)
	}
	if amtForMakerAndMaintainer[MineForMaintainer].Sign() > 0 {
		maintainer := GetMaintainer(db)
		amtForMaintainer, _ := amtForMakerAndMaintainer[MineForMaintainer]
		updatedAcc := DepositUserAccount(db, *maintainer, VxTokenId, amtForMaintainer)
		OnDepositVx(db, reader, *maintainer, amtForMaintainer, updatedAcc)
		AddMinedVxForOperationEvent(db, MineForMaintainer, *maintainer, amtForMaintainer)
	}
	return nil
}

func GetVxAmountsForEqualItems(db vm_db.VmDb, periodId uint64, vxBalance *big.Int, rateSum string, begin, end int)(amountForItems map[int32]*big.Int, vxAmtLeaved *big.Int, success bool) {
	if vxBalance.Sign() > 0 {
		success = true
		toDivideTotal := GetVxToMineByPeriodId(db, periodId)
		toDivideTotalF := new(big.Float).SetPrec(bigFloatPrec).SetInt(toDivideTotal)
		proportion, _ := new(big.Float).SetPrec(bigFloatPrec).SetString(rateSum)
		amountSum := RoundAmount(new(big.Float).SetPrec(bigFloatPrec).Mul(toDivideTotalF, proportion))
		var notEnough bool
		if amountSum.Cmp(vxBalance) > 0 {
			amountSum.Set(vxBalance)
			notEnough = true
		}
		amount := new(big.Int).Div(amountSum, big.NewInt(int64(end - begin + 1)))
		amountForItems = make(map[int32]*big.Int)
		vxAmtLeaved = new(big.Int).Set(vxBalance)
		for i := begin; i <= end; i++ {
			if vxAmtLeaved.Cmp(amount) >= 0 {
				amountForItems[int32(i)] = new(big.Int).Set(amount)
			} else {
				amountForItems[int32(i)] = new(big.Int).Set(vxAmtLeaved)
			}
			vxAmtLeaved.Sub(vxAmtLeaved, amountForItems[int32(i)])
		}
		if notEnough || vxAmtLeaved.Cmp(vxMineDust) <= 0 {
			amountForItems[int32(begin)].Add(amountForItems[int32(begin)], vxAmtLeaved)
			vxAmtLeaved.SetInt64(0)
		}
	} else {
		success = false
	}
	return
}

func GetVxAmountToMine(db vm_db.VmDb, periodId uint64, vxBalance *big.Int, rate string) (amount, vxAmtLeaved *big.Int, success bool) {
	if vxBalance.Sign() > 0 {
		success = true
		toDivideTotal := GetVxToMineByPeriodId(db, periodId)
		toDivideTotalF := new(big.Float).SetPrec(bigFloatPrec).SetInt(toDivideTotal)
		proportion, _ := new(big.Float).SetPrec(bigFloatPrec).SetString(rate)
		amount = RoundAmount(new(big.Float).SetPrec(bigFloatPrec).Mul(toDivideTotalF, proportion))
		if amount.Cmp(vxBalance) > 0 {
			amount.Set(vxBalance)
		} else {
			vxBalance.Sub(vxBalance, amount)
		}
		vxAmtLeaved = new(big.Int).Sub(vxBalance, amount)
	} else {
		success = false
	}
	return
}

func GetVxToMineByPeriodId(db vm_db.VmDb, periodId uint64) *big.Int {
	var firstPeriodId uint64
	if firstPeriodId = GetFirstMinedVxPeriodId(db); firstPeriodId == 0 {
		firstPeriodId = periodId
		SaveFirstMinedVxPeriodId(db, firstPeriodId)
	}
	var amount *big.Int
	for i := 0; firstPeriodId+uint64(i) <= periodId; i++ {
		if i == 0 {
			amount = new(big.Int).Set(VxMinedAmtFirstPeriod)
		} else if i <= 364 {
			amount.Mul(amount, big.NewInt(995)).Div(amount, big.NewInt(1000))
		} else {
			amount.Mul(amount, big.NewInt(998)).Div(amount, big.NewInt(1000))
		}
	}
	return amount
}<|MERGE_RESOLUTION|>--- conflicted
+++ resolved
@@ -31,11 +31,7 @@
 		dividedFeeMap[feeSum.QuoteTokenType] = big.NewInt(0)
 	}
 	for i := ViteTokenType; i <= UsdTokenType; i++ {
-<<<<<<< HEAD
-		mineThesholdMap[int32(i)] = GetMineThreshold(db, int32(i))
-=======
 		mineThresholdMap[int32(i)] = GetMineThreshold(db, int32(i))
->>>>>>> 651ad645
 	}
 
 	MarkFeeSumAsMinedVxDivided(db, feeSum, periodId)
