package dex

import (
	"bytes"
	"fmt"
	"math/big"
	"strconv"
	"strings"

	"github.com/vitelabs/go-vite/common/fork"
	"github.com/vitelabs/go-vite/common/types"
	"github.com/vitelabs/go-vite/interfaces"
	ledger "github.com/vitelabs/go-vite/interfaces/core"
	"github.com/vitelabs/go-vite/vm/contracts/abi"
	cabi "github.com/vitelabs/go-vite/vm/contracts/abi"
	dexproto "github.com/vitelabs/go-vite/vm/contracts/dex/proto"
	"github.com/vitelabs/go-vite/vm/util"
)

func CheckMarketParam(marketParam *ParamOpenNewMarket) (err error) {
	if marketParam.TradeToken == marketParam.QuoteToken {
		return TradeMarketInvalidTokenPairErr
	}
	return nil
}

func RenderMarketInfo(db interfaces.VmDb, marketInfo *MarketInfo, tradeToken, quoteToken types.TokenTypeId, tradeTokenInfo *TokenInfo, creator *types.Address) error {
	quoteTokenInfo, ok := GetTokenInfo(db, quoteToken)
	if !ok || quoteTokenInfo.QuoteTokenType <= 0 {
		return TradeMarketInvalidQuoteTokenErr
	}
	marketInfo.MarketSymbol = getDexTokenSymbol(quoteTokenInfo)
	marketInfo.TradeToken = tradeToken.Bytes()
	marketInfo.QuoteToken = quoteToken.Bytes()
	marketInfo.QuoteTokenType = quoteTokenInfo.QuoteTokenType
	marketInfo.QuoteTokenDecimals = quoteTokenInfo.Decimals

	var tradeTokenExists bool
	if tradeTokenInfo == nil {
		tradeTokenInfo, tradeTokenExists = GetTokenInfo(db, tradeToken)
	} else {
		tradeTokenExists = true
	}
	if tradeTokenExists {
		if tradeTokenInfo.QuoteTokenType > quoteTokenInfo.QuoteTokenType {
			return TradeMarketInvalidTokenPairErr
		}
		if !bytes.Equal(tradeTokenInfo.Owner, creator.Bytes()) {
			return OnlyOwnerAllowErr
		}
		renderMarketInfoWithTradeTokenInfo(db, marketInfo, tradeTokenInfo)
	}

	if marketInfo.Creator == nil {
		marketInfo.Creator = creator.Bytes()
	}
	if marketInfo.Timestamp == 0 {
		marketInfo.Timestamp = GetTimestampInt64(db)
	}
	return nil
}

func renderMarketInfoWithTradeTokenInfo(db interfaces.VmDb, marketInfo *MarketInfo, tradeTokenInfo *TokenInfo) {
	marketInfo.MarketSymbol = fmt.Sprintf("%s_%s", getDexTokenSymbol(tradeTokenInfo), marketInfo.MarketSymbol)
	marketInfo.TradeTokenDecimals = tradeTokenInfo.Decimals
	marketInfo.Valid = true
	marketInfo.Owner = tradeTokenInfo.Owner
}

func OnNewMarketValid(db interfaces.VmDb, reader util.ConsensusReader, marketInfo *MarketInfo, tradeToken, quoteToken types.TokenTypeId, address *types.Address) (blocks []*ledger.AccountBlock, err error) {
	if _, err = ReduceAccount(db, *address, ledger.ViteTokenId.Bytes(), NewMarketFeeAmount); err != nil {
		DeleteMarketInfo(db, tradeToken, quoteToken)
		AddErrEvent(db, err)
		//WARN: when not enough fund, take receive as true, but not notify dexTrade
		return nil, nil
	}
	userFee := &dexproto.FeeSettle{}
	userFee.Address = address.Bytes()
	userFee.BaseFee = NewMarketFeeMineAmount.Bytes()
	var donateAmount = new(big.Int).Set(NewMarketFeeDonateAmount)
	if IsEarthFork(db) {
		donateAmount.Add(donateAmount, NewMarketFeeBurnAmount)
	}
	SettleFeesWithTokenId(db, reader, true, ledger.ViteTokenId, ViteTokenDecimals, ViteTokenType, []*dexproto.FeeSettle{userFee}, donateAmount, nil)
	marketInfo.MarketId = NewAndSaveMarketId(db)
	SaveMarketInfo(db, marketInfo, tradeToken, quoteToken)
	AddMarketEvent(db, marketInfo)
	var marketBytes, syncData, burnData []byte
	if marketBytes, err = marketInfo.Serialize(); err != nil {
		panic(err)
	} else {
		var syncNewMarketMethod = cabi.MethodNameDexTradeSyncNewMarket
		if !IsLeafFork(db) {
			syncNewMarketMethod = cabi.MethodNameDexTradeNotifyNewMarket
		}
		if syncData, err = cabi.ABIDexTrade.PackMethod(syncNewMarketMethod, marketBytes); err != nil {
			panic(err)
		} else {
			blocks = append(blocks, &ledger.AccountBlock{
				AccountAddress: types.AddressDexFund,
				ToAddress:      types.AddressDexTrade,
				BlockType:      ledger.BlockTypeSendCall,
				TokenId:        ledger.ViteTokenId,
				Amount:         big.NewInt(0),
				Data:           syncData,
			})
		}
		if !IsEarthFork(db) { // burn on fee dividend, not on new market
			if burnData, err = cabi.ABIAsset.PackMethod(cabi.MethodNameBurn); err != nil {
				panic(err)
			} else {
				blocks = append(blocks, &ledger.AccountBlock{
					AccountAddress: types.AddressDexFund,
					ToAddress:      types.AddressAsset,
					BlockType:      ledger.BlockTypeSendCall,
					TokenId:        ledger.ViteTokenId,
					Amount:         NewMarketFeeBurnAmount,
					Data:           burnData,
				})
			}
		}
		return
	}
}

func OnNewMarketPending(db interfaces.VmDb, param *ParamOpenNewMarket, marketInfo *MarketInfo) (data []byte, err error) {
	SaveMarketInfo(db, marketInfo, param.TradeToken, param.QuoteToken)
	if err = AddToPendingNewMarkets(db, param.TradeToken, param.QuoteToken); err != nil {
		return
	}
	if data, err = abi.ABIAsset.PackMethod(abi.MethodNameGetTokenInfo, param.TradeToken, uint8(GetTokenForNewMarket)); err != nil {
		panic(err)
	} else {
		return
	}
}

func OnNewMarketGetTokenInfoSuccess(db interfaces.VmDb, reader util.ConsensusReader, tradeTokenId types.TokenTypeId, tokenInfoRes *ParamGetTokenInfoCallback) (appendBlocks []*ledger.AccountBlock, err error) {
	tradeTokenInfo := newTokenInfoFromCallback(db, tokenInfoRes)
	SaveTokenInfo(db, tradeTokenId, tradeTokenInfo)
	AddTokenEvent(db, tradeTokenInfo)
	var quoteTokens [][]byte
	if quoteTokens, err = FilterPendingNewMarkets(db, tradeTokenId); err != nil {
		return
	} else {
		for _, qt := range quoteTokens {
			var (
				quoteTokenId types.TokenTypeId
				marketInfo   *MarketInfo
				ok           bool
			)
			if quoteTokenId, err = types.BytesToTokenTypeId(qt); err != nil {
				panic(err)
			} else {
				if marketInfo, ok = GetMarketInfo(db, tradeTokenId, quoteTokenId); ok && !marketInfo.Valid {
					var creator types.Address
					if creator, err = types.BytesToAddress(marketInfo.Creator); err != nil {
						panic(err)
					}
					if bizErr := RenderMarketInfo(db, marketInfo, tradeTokenId, quoteTokenId, tradeTokenInfo, &creator); bizErr != nil {
						DeleteMarketInfo(db, tradeTokenId, quoteTokenId)
						AddErrEvent(db, bizErr)
					} else {
						var blocks []*ledger.AccountBlock
						if blocks, err = OnNewMarketValid(db, reader, marketInfo, tradeTokenId, quoteTokenId, &creator); err == nil {
							if len(blocks) > 0 {
								appendBlocks = append(appendBlocks, blocks...)
							}
						} else {
							return
						}
					}
				}
			}
		}
		return
	}
}

func OnNewMarketGetTokenInfoFailed(db interfaces.VmDb, tradeTokenId types.TokenTypeId) (err error) {
	var quoteTokens [][]byte
	if quoteTokens, err = FilterPendingNewMarkets(db, tradeTokenId); err != nil {
		return
	} else {
		for _, qt := range quoteTokens {
			if quoteTokenId, err := types.BytesToTokenTypeId(qt); err != nil {
				panic(err)
			} else {
				if marketInfo, ok := GetMarketInfo(db, tradeTokenId, quoteTokenId); ok && !marketInfo.Valid {
					DeleteMarketInfo(db, tradeTokenId, quoteTokenId)
				}
			}
		}
		return
	}
}

func OnSetQuoteTokenPending(db interfaces.VmDb, token types.TokenTypeId, quoteTokenType uint8) []byte {
	AddToPendingSetQuotes(db, token, quoteTokenType)
	if data, err := abi.ABIAsset.PackMethod(abi.MethodNameGetTokenInfo, token, uint8(GetTokenForSetQuote)); err != nil {
		panic(err)
	} else {
		return data
	}
}

func OnSetQuoteGetTokenInfoSuccess(db interfaces.VmDb, tokenInfoRes *ParamGetTokenInfoCallback) error {
	if action, err := FilterPendingSetQuotes(db, tokenInfoRes.TokenId); err != nil {
		return err
	} else {
		tokenInfo := newTokenInfoFromCallback(db, tokenInfoRes)
		tokenInfo.QuoteTokenType = int32(action.QuoteTokenType)
		SaveTokenInfo(db, tokenInfoRes.TokenId, tokenInfo)
		AddTokenEvent(db, tokenInfo)
		return nil
	}
}

func OnSetQuoteGetTokenInfoFailed(db interfaces.VmDb, tokenId types.TokenTypeId) (err error) {
	_, err = FilterPendingSetQuotes(db, tokenId)
	return
}

func OnTransferTokenOwnerPending(db interfaces.VmDb, token types.TokenTypeId, origin, new types.Address) []byte {
	AddToPendingTransferTokenOwners(db, token, origin, new)
	if data, err := abi.ABIAsset.PackMethod(abi.MethodNameGetTokenInfo, token, uint8(GetTokenForTransferOwner)); err != nil {
		panic(err)
	} else {
		return data
	}
}

func OnTransferOwnerGetTokenInfoSuccess(db interfaces.VmDb, param *ParamGetTokenInfoCallback) error {
	if action, err := FilterPendingTransferTokenOwners(db, param.TokenId); err != nil {
		return err
	} else {
		if bytes.Equal(action.Origin, param.Owner.Bytes()) ||
			param.TokenId == ledger.ViteTokenId && bytes.Equal(action.Origin, initViteTokenOwner.Bytes()) && len(getValueFromDb(db, viteOwnerInitiated)) == 0 {
			tokenInfo := newTokenInfoFromCallback(db, param)
			tokenInfo.Owner = action.New
			SaveTokenInfo(db, param.TokenId, tokenInfo)
			AddTokenEvent(db, tokenInfo)
			return nil
		} else {
			return OnlyOwnerAllowErr
		}
	}
}

func OnTransferOwnerGetTokenInfoFailed(db interfaces.VmDb, tradeTokenId types.TokenTypeId) (err error) {
	_, err = FilterPendingTransferTokenOwners(db, tradeTokenId)
	return
}

func PreCheckOrderParam(orderParam *ParamPlaceOrder, isStemFork bool) error {
	if orderParam.Quantity.Sign() <= 0 {
		return InvalidOrderQuantityErr
	}
	if orderParam.OrderType < Limited || orderParam.OrderType > ImmediateOrCancel {
		return InvalidOrderTypeErr
	}
	if orderParam.OrderType == Limited || orderParam.OrderType == PostOnly || orderParam.OrderType == FillOrKill || orderParam.OrderType == ImmediateOrCancel {
		if !ValidPrice(orderParam.Price, isStemFork) {
			return InvalidOrderPriceErr
		}
	}
	return nil
}

func DoPlaceOrder(db interfaces.VmDb, param *ParamPlaceOrder, accountAddress, agent *types.Address, sendHash types.Hash) ([]*ledger.AccountBlock, error) {
	var (
		dexFund         *Fund
		tradeBlockData  []byte
		err             error
		orderInfoBytes  []byte
		marketInfo      *MarketInfo
		ok              bool
		enrichOrderFork bool
	)
	order := &Order{}
	if param.OrderType != Limited {
		enrichOrderFork = IsDexEnrichOrderFork(db)
		if !enrichOrderFork {
			return nil, InvalidOrderTypeErr
		}
	}
	if order.Type == Market {
		param.Price = "0"
	}
	if marketInfo, err = RenderOrder(order, param, db, accountAddress, agent, sendHash, enrichOrderFork); err != nil {
		return nil, err
	}
	if dexFund, ok = GetFund(db, *accountAddress); !ok {
		return nil, ExceedFundAvailableErr
	}
	if err = CheckAndLockFundForNewOrder(db, dexFund, order, marketInfo, enrichOrderFork); err != nil {
		return nil, err
	}
	SaveFund(db, *accountAddress, dexFund)
	if order.Side == false && IsMarketOrder(order, enrichOrderFork) {
		RenderMarketBuyOrderAmountAndFee(order)
	}
	if orderInfoBytes, err = order.Serialize(); err != nil {
		panic(err)
	}
	var placeOrderMethod = cabi.MethodNameDexTradePlaceOrder
	if !IsLeafFork(db) {
		placeOrderMethod = cabi.MethodNameDexTradeNewOrder
	}
	if tradeBlockData, err = cabi.ABIDexTrade.PackMethod(placeOrderMethod, orderInfoBytes); err != nil {
		panic(err)
	}
	return []*ledger.AccountBlock{
		{
			AccountAddress: types.AddressDexFund,
			ToAddress:      types.AddressDexTrade,
			BlockType:      ledger.BlockTypeSendCall,
			TokenId:        ledger.ViteTokenId,
			Amount:         big.NewInt(0),
			Data:           tradeBlockData,
		},
	}, nil
}

<<<<<<< HEAD
func RenderOrder(order *Order, param *ParamPlaceOrder, db interfaces.VmDb, accountAddress, agent *types.Address, sendHash types.Hash) (*MarketInfo, error) {
=======
func RenderOrder(order *Order, param *ParamPlaceOrder, db vm_db.VmDb, accountAddress, agent *types.Address, sendHash types.Hash, enrichOrderFork bool) (*MarketInfo, error) {
>>>>>>> 601fabf0
	var (
		marketInfo *MarketInfo
		ok         bool
	)
	if IsDexStopped(db) {
		return nil, DexStoppedErr
	}
	if marketInfo, ok = GetMarketInfo(db, param.TradeToken, param.QuoteToken); !ok || !marketInfo.Valid {
		return nil, TradeMarketNotExistsErr
	} else if marketInfo.Stopped {
		return nil, TradeMarketStoppedErr
	} else if agent != nil && !IsMarketGrantedToAgent(db, *accountAddress, *agent, marketInfo.MarketId) {
		return nil, TradeMarketNotGrantedErr
	}
	order.Id = ComposeOrderId(db, marketInfo.MarketId, param.Side, param.Price)
	order.MarketId = marketInfo.MarketId
	order.Address = accountAddress.Bytes()
	order.Side = param.Side
	order.Type = int32(param.OrderType)
	order.Price = PriceToBytes(param.Price)
	order.Quantity = param.Quantity.Bytes()
	RenderFeeRate(*accountAddress, order, marketInfo, db)
	if order.Type == Limited || IsAdvancedLimitOrder(order, enrichOrderFork) {
		order.Amount = CalculateRawAmount(order.Quantity, order.Price, marketInfo.TradeTokenDecimals-marketInfo.QuoteTokenDecimals)
		if !order.Side { //buy
			order.LockedBuyFee = CalculateAmountForRate(order.Amount, MaxTotalFeeRate(*order))
		}
		totalAmount := AddBigInt(order.Amount, order.LockedBuyFee)
		if isAmountTooSmall(db, totalAmount, marketInfo) {
			return marketInfo, OrderAmountTooSmallErr
		}
	}
	order.Status = Pending
	order.ExecutedQuantity = big.NewInt(0).Bytes()
	order.ExecutedAmount = big.NewInt(0).Bytes()
	order.RefundToken = []byte{}
	order.RefundQuantity = big.NewInt(0).Bytes()
	order.Timestamp = GetTimestampInt64(db)
	if IsStemFork(db) {
		if agent != nil && !IsDexRobotFork(db) { // not fill agent anymore after dex robot fork
			order.Agent = agent.Bytes()
		}
		order.SendHash = sendHash.Bytes()
	}
	return marketInfo, nil
}

func isAmountTooSmall(db interfaces.VmDb, amount []byte, marketInfo *MarketInfo) bool {
	typeInfo, _ := QuoteTokenTypeInfos[marketInfo.QuoteTokenType]
	tradeThreshold := GetTradeThreshold(db, marketInfo.QuoteTokenType)
	if typeInfo.Decimals == marketInfo.QuoteTokenDecimals {
		return new(big.Int).SetBytes(amount).Cmp(tradeThreshold) < 0
	} else {
		return AdjustAmountForDecimalsDiff(amount, marketInfo.QuoteTokenDecimals-typeInfo.Decimals).Cmp(tradeThreshold) < 0
	}
}

func RenderFeeRate(address types.Address, order *Order, marketInfo *MarketInfo, db interfaces.VmDb) {
	if IsDexStableMarketFork(db) && marketInfo.GetStableMarket() { //stable pair with zero fees
		return
	}
	var vipReduceFeeRate int32 = 0
	if _, ok := GetSuperVIPStaking(db, address); ok {
		vipReduceFeeRate = BaseFeeRate
	} else if _, ok := GetVIPStaking(db, address); ok {
		vipReduceFeeRate = VipReduceFeeRate
	}
	order.TakerFeeRate = BaseFeeRate - vipReduceFeeRate
	order.TakerOperatorFeeRate = marketInfo.TakerOperatorFeeRate
	order.MakerFeeRate = BaseFeeRate - vipReduceFeeRate
	order.MakerOperatorFeeRate = marketInfo.MakerOperatorFeeRate
	if _, err := GetInviterByInvitee(db, address); err == nil { // invited
		order.TakerFeeRate = order.TakerFeeRate * 9 / 10
		order.TakerOperatorFeeRate = order.TakerOperatorFeeRate * 9 / 10
		order.MakerFeeRate = order.MakerFeeRate * 9 / 10
		order.MakerOperatorFeeRate = order.MakerOperatorFeeRate * 9 / 10
	}
}

func CheckSettleActions(actions *dexproto.SettleActions) error {
	if actions == nil || len(actions.FundActions) == 0 && len(actions.FeeActions) == 0 {
		return fmt.Errorf("settle actions is emtpy")
	}
	for _, fund := range actions.FundActions {
		if len(fund.Address) != types.AddressSize {
			return fmt.Errorf("invalid address format for settle")
		}
		if len(fund.AccountSettles) == 0 {
			return fmt.Errorf("no user funds to settle")
		}
	}
	return nil
}

func CheckAndLockFundForNewOrder(db vm_db.VmDb, dexFund *Fund, order *Order, marketInfo *MarketInfo, enrichOrderFork bool) (err error) {
	var (
		lockToken, lockAmount []byte
		lockTokenId           types.TokenTypeId
		account               *dexproto.Account
		exists                bool
	)
	switch order.Side {
	case false: //buy
		lockToken = marketInfo.QuoteToken
		if order.Type == Limited || IsAdvancedLimitOrder(order, enrichOrderFork) {
			lockAmount = AddBigInt(order.Amount, order.LockedBuyFee)
		}
	case true: // sell
		lockToken = marketInfo.TradeToken
		lockAmount = order.Quantity
	}
	if lockTokenId, err = types.BytesToTokenTypeId(lockToken); err != nil {
		panic(err)
	}
	if account, exists = GetAccountByToken(dexFund, lockTokenId); !exists {
		return ExceedFundAvailableErr
	}
	available := new(big.Int).SetBytes(account.Available)
	var lockAmountToInc *big.Int
	if order.Side == true || order.Type == Limited || IsAdvancedLimitOrder(order, enrichOrderFork) {
		lockAmountToInc = new(big.Int).SetBytes(lockAmount)
	} else { //market buy order (order.Side == false && IsMarketOrder(order, enrichOrderFork))
		lockAmountToInc = new(big.Int).SetBytes(available.Bytes())
		if isAmountTooSmall(db, lockAmountToInc.Bytes(), marketInfo) {
			return OrderAmountTooSmallErr
		}
		order.Amount = lockAmountToInc.Bytes()
	}
	available = available.Sub(available, lockAmountToInc)
	if available.Sign() < 0 {
		return ExceedFundAvailableErr
	}
	if order.Type == Market {
		marketOrderAmtThreshold := GetMarketOrderAmtThreshold(db, marketInfo.QuoteTokenType)
		quoteTokenAdjustedAmt := AdjustAmountForDecimalsDiff(marketOrderAmtThreshold.Bytes(), QuoteTokenTypeInfos[marketInfo.QuoteTokenType].Decimals - marketInfo.QuoteTokenDecimals)
		order.MarketOrderAmtThreshold = quoteTokenAdjustedAmt.Bytes()
	}
	account.Available = available.Bytes()
	account.Locked = AddBigInt(account.Locked, lockAmountToInc.Bytes())
	return
}

<<<<<<< HEAD
func newTokenInfoFromCallback(db interfaces.VmDb, param *ParamGetTokenInfoCallback) *TokenInfo {
=======
//marketOrder lockByFee will be simply set to maxFeeRate, regardless sell or buy feeRate difference, this will simplify the matcher logic
func RenderMarketBuyOrderAmountAndFee(order *Order) { //divide buy amount to amount + feeAmount
	var feeRate = MaxTotalFeeRate(*order)
	if feeRate > 0 {
		adjustedFeeRate := int32(float32(feeRate)/(float32(RateCardinalNum)+float32(feeRate))*float32(RateCardinalNum)) + 1 // add 1 for ceil feeRate
		order.LockedBuyFee = CalculateAmountForRate(order.Amount, adjustedFeeRate)
		order.Amount = SubBigIntAbs(order.Amount, order.LockedBuyFee)
	}
}

func newTokenInfoFromCallback(db vm_db.VmDb, param *ParamGetTokenInfoCallback) *TokenInfo {
>>>>>>> 601fabf0
	tokenInfo := &TokenInfo{}
	tokenInfo.TokenId = param.TokenId.Bytes()
	tokenInfo.Decimals = int32(param.Decimals)
	tokenInfo.Symbol = param.TokenSymbol
	tokenInfo.Index = int32(param.Index)
	if param.TokenId == ledger.ViteTokenId {
		tokenInfo.Owner = initViteTokenOwner.Bytes()
		setValueToDb(db, viteOwnerInitiated, []byte{1})
	} else {
		tokenInfo.Owner = param.Owner.Bytes()
	}
	return tokenInfo
}

func CheckCancelAgentOrder(db interfaces.VmDb, sender types.Address, param *ParamCancelOrderByHash) (owner types.Address, err error) {
	if param.Principal != types.ZERO_ADDRESS && param.Principal != sender {
		owner = param.Principal
		if marketInfo, ok := GetMarketInfo(db, param.TradeToken, param.QuoteToken); !ok {
			return owner, TradeMarketNotExistsErr
		} else {
			if !IsMarketGrantedToAgent(db, param.Principal, sender, marketInfo.MarketId) {
				return owner, TradeMarketNotGrantedErr
			}
		}
	} else {
		owner = sender
	}
	return
}

func DoCancelOrder(sendHash types.Hash, owner types.Address) ([]*ledger.AccountBlock, error) {
	if tradeBlockData, err := cabi.ABIDexTrade.PackMethod(abi.MethodNameDexTradeInnerCancelOrderBySendHash, sendHash, owner); err != nil {
		panic(err)
	} else {
		return []*ledger.AccountBlock{
			{
				AccountAddress: types.AddressDexFund,
				ToAddress:      types.AddressDexTrade,
				BlockType:      ledger.BlockTypeSendCall,
				TokenId:        ledger.ViteTokenId,
				Amount:         big.NewInt(0),
				Data:           tradeBlockData,
			},
		}, nil
	}
}

func ValidPrice(price string, isFork bool) bool {
	if len(price) == 0 {
		return false
	} else if pr, err := strconv.ParseFloat(price, 64); err != nil || pr <= 0 {
		return false
	} else if !checkPriceChar(price) {
		return false
	} else {
		idx := strings.Index(price, ".")
		if idx > priceIntMaxLen { // 10^12 < 2^40(5bytes)
			return false
		} else if idx >= 0 && len(price)-(idx+1) > priceDecimalMaxLen { // max price precision is 12 decimals 10^12 < 2^40(5bytes)
			return false
		} else if idx == -1 && isFork && len(price) > priceIntMaxLen {
			return false
		}
	}
	return true
}

func VerifyNewOrderPriceForRpc(data []byte) (valid bool) {
	valid = true
	if len(data) < 4 {
		return
	}
	if bytes.Equal(data[:4], newOrderMethodId) {
		param := new(ParamPlaceOrder)
		if err := abi.ABIDexFund.UnpackMethod(param, cabi.MethodNameDexFundNewOrder, data); err == nil {
			return ValidPrice(param.Price, true) || param.OrderType == Market && len(param.Price) <= 25
		} else {
			valid = false
		}
	}
	return
}

func MaxTotalFeeRate(order Order) int32 {
	takerRate := order.TakerFeeRate + order.TakerOperatorFeeRate
	makerRate := order.MakerFeeRate + order.MakerOperatorFeeRate
	if takerRate > makerRate {
		return takerRate
	} else {
		return makerRate
	}
}

func IsDexFeeFork(db interfaces.VmDb) bool {
	if latestSb, err := db.LatestSnapshotBlock(); err != nil {
		panic(err)
	} else {
		return fork.IsDexFeeFork(latestSb.Height)
	}
}

func IsStemFork(db interfaces.VmDb) bool {
	if latestSb, err := db.LatestSnapshotBlock(); err != nil {
		panic(err)
	} else {
		return fork.IsStemFork(latestSb.Height)
	}
}

func IsLeafFork(db interfaces.VmDb) bool {
	if latestSb, err := db.LatestSnapshotBlock(); err != nil {
		panic(err)
	} else {
		return fork.IsLeafFork(latestSb.Height)
	}
}

func IsEarthFork(db interfaces.VmDb) bool {
	if latestSb, err := db.LatestSnapshotBlock(); err != nil {
		panic(err)
	} else {
		return fork.IsEarthFork(latestSb.Height)
	}
}

func IsDexMiningFork(db interfaces.VmDb) bool {
	if latestSb, err := db.LatestSnapshotBlock(); err != nil {
		panic(err)
	} else {
		return fork.IsDexMiningFork(latestSb.Height)
	}
}

func IsDexRobotFork(db interfaces.VmDb) bool {
	if latestSb, err := db.LatestSnapshotBlock(); err != nil {
		panic(err)
	} else {
		return fork.IsDexRobotFork(latestSb.Height)
	}
}

func IsDexStableMarketFork(db interfaces.VmDb) bool {
	if latestSb, err := db.LatestSnapshotBlock(); err != nil {
		panic(err)
	} else {
		return fork.IsDexStableMarketFork(latestSb.Height)
	}
}

func IsDexEnrichOrderFork(db vm_db.VmDb) bool {
	if latestSb, err := db.LatestSnapshotBlock(); err != nil {
		panic(err)
	} else {
		return fork.IsDexEnrichOrderFork(latestSb.Height)
	}
}

func ValidOperatorFeeRate(feeRate int32) bool {
	return feeRate >= 0 && feeRate <= MaxOperatorFeeRate
}

func checkPriceChar(price string) bool {
	for _, v := range price {
		if v != '.' && (uint8(v) < '0' || uint8(v) > '9') {
			return false
		}
	}
	return true
}

func getDexTokenSymbol(tokenInfo *TokenInfo) string {
	if tokenInfo.Symbol == "VITE" || tokenInfo.Symbol == "VCP" || tokenInfo.Symbol == "VX" {
		return tokenInfo.Symbol
	} else {
		indexStr := strconv.Itoa(int(tokenInfo.Index))
		for len(indexStr) < 3 {
			indexStr = "0" + indexStr
		}
		return fmt.Sprintf("%s-%s", tokenInfo.Symbol, indexStr)
	}
}

func IsAdvancedLimitOrder(order *Order, enrichOrderFork bool) bool {
	return enrichOrderFork && (order.Type == PostOnly || order.Type == FillOrKill || order.Type == ImmediateOrCancel)
}

func IsMarketOrder(order *Order, enrichOrderFork bool) bool {
	return enrichOrderFork && order.Type == Market
}

type AmountWithToken struct {
	Token   types.TokenTypeId
	Amount  *big.Int
	Deleted bool
}<|MERGE_RESOLUTION|>--- conflicted
+++ resolved
@@ -322,11 +322,7 @@
 	}, nil
 }
 
-<<<<<<< HEAD
-func RenderOrder(order *Order, param *ParamPlaceOrder, db interfaces.VmDb, accountAddress, agent *types.Address, sendHash types.Hash) (*MarketInfo, error) {
-=======
-func RenderOrder(order *Order, param *ParamPlaceOrder, db vm_db.VmDb, accountAddress, agent *types.Address, sendHash types.Hash, enrichOrderFork bool) (*MarketInfo, error) {
->>>>>>> 601fabf0
+func RenderOrder(order *Order, param *ParamPlaceOrder, db interfaces.VmDb, accountAddress, agent *types.Address, sendHash types.Hash, enrichOrderFork bool) (*MarketInfo, error) {
 	var (
 		marketInfo *MarketInfo
 		ok         bool
@@ -421,7 +417,7 @@
 	return nil
 }
 
-func CheckAndLockFundForNewOrder(db vm_db.VmDb, dexFund *Fund, order *Order, marketInfo *MarketInfo, enrichOrderFork bool) (err error) {
+func CheckAndLockFundForNewOrder(db interfaces.VmDb, dexFund *Fund, order *Order, marketInfo *MarketInfo, enrichOrderFork bool) (err error) {
 	var (
 		lockToken, lockAmount []byte
 		lockTokenId           types.TokenTypeId
@@ -461,7 +457,7 @@
 	}
 	if order.Type == Market {
 		marketOrderAmtThreshold := GetMarketOrderAmtThreshold(db, marketInfo.QuoteTokenType)
-		quoteTokenAdjustedAmt := AdjustAmountForDecimalsDiff(marketOrderAmtThreshold.Bytes(), QuoteTokenTypeInfos[marketInfo.QuoteTokenType].Decimals - marketInfo.QuoteTokenDecimals)
+		quoteTokenAdjustedAmt := AdjustAmountForDecimalsDiff(marketOrderAmtThreshold.Bytes(), QuoteTokenTypeInfos[marketInfo.QuoteTokenType].Decimals-marketInfo.QuoteTokenDecimals)
 		order.MarketOrderAmtThreshold = quoteTokenAdjustedAmt.Bytes()
 	}
 	account.Available = available.Bytes()
@@ -469,9 +465,6 @@
 	return
 }
 
-<<<<<<< HEAD
-func newTokenInfoFromCallback(db interfaces.VmDb, param *ParamGetTokenInfoCallback) *TokenInfo {
-=======
 //marketOrder lockByFee will be simply set to maxFeeRate, regardless sell or buy feeRate difference, this will simplify the matcher logic
 func RenderMarketBuyOrderAmountAndFee(order *Order) { //divide buy amount to amount + feeAmount
 	var feeRate = MaxTotalFeeRate(*order)
@@ -482,8 +475,7 @@
 	}
 }
 
-func newTokenInfoFromCallback(db vm_db.VmDb, param *ParamGetTokenInfoCallback) *TokenInfo {
->>>>>>> 601fabf0
+func newTokenInfoFromCallback(db interfaces.VmDb, param *ParamGetTokenInfoCallback) *TokenInfo {
 	tokenInfo := &TokenInfo{}
 	tokenInfo.TokenId = param.TokenId.Bytes()
 	tokenInfo.Decimals = int32(param.Decimals)
@@ -633,11 +625,11 @@
 	}
 }
 
-func IsDexEnrichOrderFork(db vm_db.VmDb) bool {
-	if latestSb, err := db.LatestSnapshotBlock(); err != nil {
-		panic(err)
-	} else {
-		return fork.IsDexEnrichOrderFork(latestSb.Height)
+func IsDexEnrichOrderFork(db interfaces.VmDb) bool {
+	if latestSb, err := db.LatestSnapshotBlock(); err != nil {
+		panic(err)
+	} else {
+		return fork.IsVersion10Fork(latestSb.Height)
 	}
 }
 
