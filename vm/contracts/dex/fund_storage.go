package dex

import (
	"bytes"
	"encoding/hex"
	"fmt"
	"math/big"

	"github.com/golang/protobuf/proto"
	"github.com/pkg/errors"

	"github.com/vitelabs/go-vite/common/helper"
	"github.com/vitelabs/go-vite/common/types"
	"github.com/vitelabs/go-vite/interfaces"
	ledger "github.com/vitelabs/go-vite/interfaces/core"
	"github.com/vitelabs/go-vite/vm/contracts/abi"
	dexproto "github.com/vitelabs/go-vite/vm/contracts/dex/proto"
	"github.com/vitelabs/go-vite/vm/util"
)

var (
	ownerKey                         = []byte("own:")
	dexStoppedKey                    = []byte("dexStp:")
	fundKeyPrefix                    = []byte("fd:") // fund:types.Address
	minTradeAmountKeyPrefix          = []byte("mTrAt:")
	mineThresholdKeyPrefix           = []byte("mTh:")
	marketOrderAmtThresholdKeyPrefix = []byte("moaTh:")

	dexTimestampKey = []byte("tts:") // dexTimestamp

	userFeeKeyPrefix = []byte("uF:") // userFee:types.Address

	dexFeesKeyPrefix       = []byte("fS:")     // dexFees:periodId
	lastDexFeesPeriodIdKey = []byte("lFSPId:") //

	operatorFeesKeyPrefix = []byte("bf:") // operatorFees:periodId, 32 bytes prefix[3] + periodId[8]+ address[21]

	pendingNewMarketActionsKey          = []byte("pmkas:")
	pendingSetQuoteActionsKey           = []byte("psqas:")
	pendingTransferTokenOwnerActionsKey = []byte("ptoas:")
	marketIdKey                         = []byte("mkId:")
	orderIdSerialNoKey                  = []byte("orIdSl:")

	vxUnlocksKeyPrefix    = []byte("vxUl:")
	cancelStakesKeyPrefix = []byte("clSt:")

	timeOracleKey       = []byte("tmA:")
	periodJobTriggerKey = []byte("tgA:")

	vxFundKeyPrefix = []byte("vxF:")  // vxFund:types.Address
	vxSumFundsKey   = []byte("vxFS:") // vxFundSum

	autoLockMinedVxKeyPrefix = []byte("aLMVx:")
	vxLockedFundsKeyPrefix   = []byte("vxlF:")
	vxLockedSumFundsKey      = []byte("vxlFS:") // vxLockedFundSum

	lastJobPeriodIdWithBizTypeKey = []byte("ljpBId:")
	normalMineStartedKey          = []byte("nmst:")
	firstMinedVxPeriodIdKey       = []byte("fMVPId:")
	marketInfoKeyPrefix           = []byte("mk:") // market: tradeToke,quoteToken

	vipStakingKeyPrefix      = []byte("pldVip:")   // vipStaking: types.Address
	superVIPStakingKeyPrefix = []byte("pldSpVip:") // superVIPStaking: types.Address

	delegateStakeInfoPrefix          = []byte("ds:")
	delegateStakeAddressIndexPrefix  = []byte("dA:")
	delegateStakeIndexSerialNoPrefix = []byte("dsISN:")

	miningStakingsKeyPrefix       = []byte("pldsVx:")  // miningStakings: types.Address
	dexMiningStakingsKey          = []byte("pldsVxS:") // dexMiningStakings
	miningStakedAmountKeyPrefix   = []byte("pldVx:")   // miningStakedAmount: types.Address
	miningStakedAmountV2KeyPrefix = []byte("stVx:")    // miningStakedAmount: types.Address

	tokenInfoKeyPrefix = []byte("tk:") // token:tokenId
	vxMinePoolKey      = []byte("vxmPl:")
	vxBurnAmountKey    = []byte("vxBAt:")

	codeByInviterKeyPrefix    = []byte("itr2cd:")
	inviterByCodeKeyPrefix    = []byte("cd2itr:")
	inviterByInviteeKeyPrefix = []byte("ite2itr:")

	maintainerKey                    = []byte("mtA:")
	makerMiningAdminKey              = []byte("mmpA:")
	makerMiningPoolByPeriodKey       = []byte("mmpaP:")
	lastSettledMakerMinedVxPeriodKey = []byte("lsmmvp:")
	lastSettledMakerMinedVxPageKey   = []byte("lsmmvpp:")

	viteOwnerInitiated = []byte("voited:")

	grantedMarketToAgentKeyPrefix = []byte("gtMkAt:")

	commonTokenPow = new(big.Int).Exp(helper.Big10, new(big.Int).SetUint64(uint64(18)), nil)

	VxTokenId, _             = types.HexToTokenTypeId("tti_564954455820434f494e69b5")
	PreheatMinedAmtPerPeriod = new(big.Int).Mul(commonTokenPow, big.NewInt(10000))
	VxMinedAmtFirstPeriod    = new(big.Int).Mul(new(big.Int).Exp(helper.Big10, new(big.Int).SetUint64(uint64(13)), nil), big.NewInt(47703236213)) // 477032.36213

	VxDividendThreshold      = new(big.Int).Mul(commonTokenPow, big.NewInt(10))
	NewMarketFeeAmount       = new(big.Int).Mul(commonTokenPow, big.NewInt(10000))
	NewMarketFeeMineAmount   = new(big.Int).Mul(commonTokenPow, big.NewInt(1000))
	NewMarketFeeDonateAmount = new(big.Int).Mul(commonTokenPow, big.NewInt(4000))
	NewMarketFeeBurnAmount   = new(big.Int).Mul(commonTokenPow, big.NewInt(5000))
	NewInviterFeeAmount      = new(big.Int).Mul(commonTokenPow, big.NewInt(1000))

	VxLockThreshold = new(big.Int).Set(commonTokenPow)
	SchedulePeriods = 7 // T+7 schedule

	StakeForMiningMinAmount = new(big.Int).Mul(commonTokenPow, big.NewInt(134))
	StakeForVIPAmount       = new(big.Int).Mul(commonTokenPow, big.NewInt(10000))
	StakeForMiningThreshold = new(big.Int).Mul(commonTokenPow, big.NewInt(134))
	StakeForSuperVIPAmount  = new(big.Int).Mul(commonTokenPow, big.NewInt(1000000))

	viteMinAmount    = new(big.Int).Mul(commonTokenPow, big.NewInt(100)) // 100 VITE
	ethMinAmount     = new(big.Int).Div(commonTokenPow, big.NewInt(100)) // 0.01 ETH
	bitcoinMinAmount = big.NewInt(50000)                                 // 0.0005 BTC
	usdMinAmount     = big.NewInt(1000000)                               // 1 USD

	viteMineThreshold    = new(big.Int).Mul(commonTokenPow, big.NewInt(2))    // 2 VITE
	ethMineThreshold     = new(big.Int).Div(commonTokenPow, big.NewInt(5000)) // 0.0002 ETH
	bitcoinMineThreshold = big.NewInt(1000)                                   // 0.00001 BTC
	usdMineThreshold     = big.NewInt(20000)                                  // 0.02USD

	viteMarketOrderAmtThreshold    = new(big.Int).Mul(commonTokenPow, big.NewInt(8e6)) // 8,000,000 VITE
	ethMarketOrderAmtThreshold     = new(big.Int).Mul(commonTokenPow, big.NewInt(200))     // 200 ETH
	bitcoinMarketOrderAmtThreshold = big.NewInt(10e8)                                      // 10 BTC
	usdMarketOrderAmtThreshold     = big.NewInt(100000e6)                                  // 100,000 USD

	RateSumForFeeMine                = "0.6"                                             // 15% * 4
	RateForStakingMine               = "0.2"                                             // 20%
	RateSumForMakerAndMaintainerMine = "0.2"                                             // 10% + 10%
	vxMineDust                       = new(big.Int).Mul(commonTokenPow, big.NewInt(100)) // 100 VITE

	ViteTokenDecimals int32 = 18

	QuoteTokenTypeInfos = map[int32]*QuoteTokenTypeInfo{
		ViteTokenType: &QuoteTokenTypeInfo{Decimals: 18, DefaultTradeThreshold: viteMinAmount, DefaultMineThreshold: viteMineThreshold, DefaultMarketOrderAmtThreshold: viteMarketOrderAmtThreshold},
		EthTokenType:  &QuoteTokenTypeInfo{Decimals: 18, DefaultTradeThreshold: ethMinAmount, DefaultMineThreshold: ethMineThreshold, DefaultMarketOrderAmtThreshold: ethMarketOrderAmtThreshold},
		BtcTokenType:  &QuoteTokenTypeInfo{Decimals: 8, DefaultTradeThreshold: bitcoinMinAmount, DefaultMineThreshold: bitcoinMineThreshold, DefaultMarketOrderAmtThreshold: bitcoinMarketOrderAmtThreshold},
		UsdTokenType:  &QuoteTokenTypeInfo{Decimals: 6, DefaultTradeThreshold: usdMinAmount, DefaultMineThreshold: usdMineThreshold, DefaultMarketOrderAmtThreshold: usdMarketOrderAmtThreshold},
	}
	initOwner, _          = types.HexToAddress("vite_a8a00b3a2f60f5defb221c68f79b65f3620ee874f951a825db")
	initViteTokenOwner, _ = types.HexToAddress("vite_050697d3810c30816b005a03511c734c1159f50907662b046f")
	newOrderMethodId, _   = hex.DecodeString("147927ec")
)

func InitFundOwner(owner types.Address) {
	initOwner = owner
}

const (
	priceIntMaxLen     = 12
	priceDecimalMaxLen = 12
)

const (
	StakeForMining = iota + 1
	StakeForVIP
	StakeForSuperVIP
	StakeForPrincipalSuperVIP
)

const (
	Stake = iota + 1
	CancelStake
)

//MethodNameDexFundDexAdminConfig
const (
	AdminConfigOwner            = 1
	AdminConfigTimeOracle       = 2
	AdminConfigPeriodJobTrigger = 4
	AdminConfigStopDex          = 8
	AdminConfigMakerMiningAdmin = 16
	AdminConfigMaintainer       = 32
)

//MethodNameDexFundTradeAdminConfig
const (
	TradeAdminConfigMineMarket     = 1
	TradeAdminConfigNewQuoteToken  = 2
	TradeAdminConfigTradeThreshold = 4
	TradeAdminConfigMineThreshold  = 8
	TradeAdminStartNormalMine      = 16
	TradeAdminBurnExtraVx          = 32
)

const (
	MarketOwnerTransferOwner   = 1
	MarketOwnerConfigTakerRate = 2
	MarketOwnerConfigMakerRate = 4
	MarketOwnerStopMarket      = 8
)
const (
	CommonAdminConfigStableMarket            = 1
	CommonAdminConfigMarketOrderAmtThreshold = 2
)

const (
	ViteTokenType = iota + 1
	EthTokenType
	BtcTokenType
	UsdTokenType
)

const (
	MineForMaker = iota + 1
	MineForMaintainer
)

const (
	FeeDividendJob = iota + 1
	OperatorFeeDividendJob
	MineVxForFeeJob
	MineVxForStakingJob
	MineVxForMakerAndMaintainerJob
	FinishVxUnlock
	FinishCancelMiningStake
)

const (
	GetTokenForNewMarket = iota + 1
	GetTokenForSetQuote
	GetTokenForTransferOwner
)

const (
	GrantAgent = iota + 1
	RevokeAgent
)

const (
	LockVx = iota + 1
	UnlockVx
)

const (
	AutoLockMinedVx = iota + 1
)

const (
	BurnForDexViteFee = iota + 1
)

const (
	StakeSubmitted = iota + 1
	StakeConfirmed
)

const (
	TransferAssetDeposit = iota + 1
	TransferAssetAgentDeposit
	TransferAssetWithdraw
	TransferAssetAssignedWithdraw
	TransferAssetTransfer
)

type QuoteTokenTypeInfo struct {
	Decimals                       int32
	DefaultTradeThreshold          *big.Int
	DefaultMineThreshold           *big.Int
	DefaultMarketOrderAmtThreshold *big.Int
}

type ParamWithdraw struct {
	Token  types.TokenTypeId
	Amount *big.Int
}

type ParamPlaceOrder struct {
	TradeToken types.TokenTypeId
	QuoteToken types.TokenTypeId
	Side       bool
	OrderType  uint8
	Price      string
	Quantity   *big.Int
}

type ParamPlaceAgentOrder struct {
	Principal types.Address
	ParamPlaceOrder
}

type ParamTriggerPeriodJob struct {
	PeriodId uint64
	BizType  uint8
}

type ParamSerializedData struct {
	Data []byte
}

type ParamOpenNewMarket struct {
	TradeToken types.TokenTypeId
	QuoteToken types.TokenTypeId
}

type ParamStakeForMining struct {
	ActionType uint8 // 1: stake 2: cancel stake
	Amount     *big.Int
}

type ParamStakeForVIP struct {
	ActionType uint8 // 1: stake 2: cancel stake
}

type ParamDelegateStakeCallback struct {
	StakeAddress types.Address
	Beneficiary  types.Address
	Amount       *big.Int
	Bid          uint8
	Success      bool
}

type ParamGetTokenInfoCallback struct {
	TokenId     types.TokenTypeId
	Bid         uint8
	Exist       bool
	Decimals    uint8
	TokenSymbol string
	Index       uint16
	Owner       types.Address
}

type ParamDexAdminConfig struct {
	OperationCode    uint8
	Owner            types.Address // 1 owner
	TimeOracle       types.Address // 2 timeOracle
	PeriodJobTrigger types.Address // 4 periodJobTrigger
	StopDex          bool          // 8 stopDex
	MakerMiningAdmin types.Address // 16 maker mining admin
	Maintainer       types.Address // 32 maintainer
}

type ParamTradeAdminConfig struct {
	OperationCode               uint8
	TradeToken                  types.TokenTypeId // 1 mineMarket
	QuoteToken                  types.TokenTypeId // 1 mineMarket
	AllowMining                 bool              // 1 mineMarket
	NewQuoteToken               types.TokenTypeId // 2 new quote token
	QuoteTokenType              uint8             // 2 new quote token
	TokenTypeForTradeThreshold  uint8             // 4 tradeThreshold
	MinTradeThreshold           *big.Int          // 4 tradeThreshold
	TokenTypeForMiningThreshold uint8             // 8 miningThreshold
	MinMiningThreshold          *big.Int          // 8 miningThreshold
}

type ParamMarketAdminConfig struct {
	OperationCode uint8 // 1 owner, 2 takerRate, 4 makerRate, 8 stopMarket
	TradeToken    types.TokenTypeId
	QuoteToken    types.TokenTypeId
	MarketOwner   types.Address
	TakerFeeRate  int32
	MakerFeeRate  int32
	StopMarket    bool
}

type ParamTransferTokenOwnership struct {
	Token    types.TokenTypeId
	NewOwner types.Address
}

type ParamNotifyTime struct {
	Timestamp int64
}

type ParamConfigMarketAgents struct {
	ActionType  uint8 // 1: grant 2: revoke
	Agent       types.Address
	TradeTokens []types.TokenTypeId
	QuoteTokens []types.TokenTypeId
}

type ParamLockVxForDividend struct {
	ActionType uint8 // 1: lockVx 2: unlockVx
	Amount     *big.Int
}

type ParamSwitchConfig struct {
	SwitchType uint8 // 1: autoLockMinedVx
	Enable     bool
}

type ParamCancelStakeById struct {
	Id types.Hash
}

type ParamDelegateStakeCallbackV2 struct {
	Id      types.Hash
	Success bool
}

type ParamCancelOrderByHash struct {
	SendHash   types.Hash
	Principal  types.Address
	TradeToken types.TokenTypeId
	QuoteToken types.TokenTypeId
}

type ParamCommonAdminConfig struct {
	OperationCode uint8             // 1 stableMarket, 2 marketOrderAmtThreshold
	TradeToken    types.TokenTypeId // 1 stableMarket
	QuoteToken    types.TokenTypeId // 1 stableMarket, 2 marketOrderAmtThreshold
	Enable        bool              // 1 stableMarket
	Value         int32
	Amount        *big.Int // 2 marketOrderAmtThreshold
	Address       types.Address
}

type ParamTransferConfig struct {
	Target types.Address
	Token  types.TokenTypeId
	Amount *big.Int
}

type ParamAssignedWithdraw struct {
	Target types.Address
	Token  types.TokenTypeId
	Amount *big.Int
	Label  []byte
}

type Fund struct {
	dexproto.Fund
}

type SerializableDex interface {
	Serialize() ([]byte, error)
	DeSerialize([]byte) error
}

func (df *Fund) Serialize() (data []byte, err error) {
	return proto.Marshal(&df.Fund)
}

func (df *Fund) DeSerialize(fundData []byte) (err error) {
	protoFund := dexproto.Fund{}
	if err := proto.Unmarshal(fundData, &protoFund); err != nil {
		return err
	} else {
		df.Fund = protoFund
		return nil
	}
}

type VxFunds struct {
	dexproto.VxFunds
}

func (dvf *VxFunds) Serialize() (data []byte, err error) {
	return proto.Marshal(&dvf.VxFunds)
}

func (dvf *VxFunds) DeSerialize(vxFundsData []byte) error {
	protoVxFunds := dexproto.VxFunds{}
	if err := proto.Unmarshal(vxFundsData, &protoVxFunds); err != nil {
		return err
	} else {
		dvf.VxFunds = protoVxFunds
		return nil
	}
}

type TokenInfo struct {
	dexproto.TokenInfo
}

func (tk *TokenInfo) Serialize() (data []byte, err error) {
	return proto.Marshal(&tk.TokenInfo)
}

func (tk *TokenInfo) DeSerialize(data []byte) error {
	tokenInfo := dexproto.TokenInfo{}
	if err := proto.Unmarshal(data, &tokenInfo); err != nil {
		return err
	} else {
		tk.TokenInfo = tokenInfo
		return nil
	}
}

type MarketInfo struct {
	dexproto.MarketInfo
}

func (mi *MarketInfo) Serialize() (data []byte, err error) {
	return proto.Marshal(&mi.MarketInfo)
}

func (mi *MarketInfo) DeSerialize(data []byte) error {
	marketInfo := dexproto.MarketInfo{}
	if err := proto.Unmarshal(data, &marketInfo); err != nil {
		return err
	} else {
		mi.MarketInfo = marketInfo
		return nil
	}
}

type SerialNo struct {
	dexproto.SerialNo
}

func (osn *SerialNo) Serialize() (data []byte, err error) {
	return proto.Marshal(&osn.SerialNo)
}

func (osn *SerialNo) DeSerialize(data []byte) error {
	serialNo := dexproto.SerialNo{}
	if err := proto.Unmarshal(data, &serialNo); err != nil {
		return err
	} else {
		osn.SerialNo = serialNo
		return nil
	}
}

type DexFeesByPeriod struct {
	dexproto.DexFeesByPeriod
}

func (df *DexFeesByPeriod) Serialize() (data []byte, err error) {
	return proto.Marshal(&df.DexFeesByPeriod)
}

func (df *DexFeesByPeriod) DeSerialize(data []byte) (err error) {
	dexFeesByPeriod := dexproto.DexFeesByPeriod{}
	if err := proto.Unmarshal(data, &dexFeesByPeriod); err != nil {
		return err
	} else {
		df.DexFeesByPeriod = dexFeesByPeriod
		return nil
	}
}

type OperatorFeesByPeriod struct {
	dexproto.OperatorFeesByPeriod
}

func (bfs *OperatorFeesByPeriod) Serialize() (data []byte, err error) {
	return proto.Marshal(&bfs.OperatorFeesByPeriod)
}

func (bfs *OperatorFeesByPeriod) DeSerialize(data []byte) (err error) {
	operatorFeesByPeriod := dexproto.OperatorFeesByPeriod{}
	if err := proto.Unmarshal(data, &operatorFeesByPeriod); err != nil {
		return err
	} else {
		bfs.OperatorFeesByPeriod = operatorFeesByPeriod
		return nil
	}
}

type UserFees struct {
	dexproto.UserFees
}

func (ufs *UserFees) Serialize() (data []byte, err error) {
	return proto.Marshal(&ufs.UserFees)
}

func (ufs *UserFees) DeSerialize(userFeesData []byte) error {
	protoUserFees := dexproto.UserFees{}
	if err := proto.Unmarshal(userFeesData, &protoUserFees); err != nil {
		return err
	} else {
		ufs.UserFees = protoUserFees
		return nil
	}
}

type PendingNewMarkets struct {
	dexproto.PendingNewMarkets
}

func (pnm *PendingNewMarkets) Serialize() (data []byte, err error) {
	return proto.Marshal(&pnm.PendingNewMarkets)
}

func (pnm *PendingNewMarkets) DeSerialize(data []byte) error {
	pendingNewMarkets := dexproto.PendingNewMarkets{}
	if err := proto.Unmarshal(data, &pendingNewMarkets); err != nil {
		return err
	} else {
		pnm.PendingNewMarkets = pendingNewMarkets
		return nil
	}
}

type PendingSetQuotes struct {
	dexproto.PendingSetQuoteTokenActions
}

func (psq *PendingSetQuotes) Serialize() (data []byte, err error) {
	return proto.Marshal(&psq.PendingSetQuoteTokenActions)
}

func (psq *PendingSetQuotes) DeSerialize(data []byte) error {
	pendingSetQuotes := dexproto.PendingSetQuoteTokenActions{}
	if err := proto.Unmarshal(data, &pendingSetQuotes); err != nil {
		return err
	} else {
		psq.PendingSetQuoteTokenActions = pendingSetQuotes
		return nil
	}
}

type PendingTransferTokenOwnerActions struct {
	dexproto.PendingTransferTokenOwnerActions
}

func (psq *PendingTransferTokenOwnerActions) Serialize() (data []byte, err error) {
	return proto.Marshal(&psq.PendingTransferTokenOwnerActions)
}

func (psq *PendingTransferTokenOwnerActions) DeSerialize(data []byte) error {
	pendingTransferTokenOwners := dexproto.PendingTransferTokenOwnerActions{}
	if err := proto.Unmarshal(data, &pendingTransferTokenOwners); err != nil {
		return err
	} else {
		psq.PendingTransferTokenOwnerActions = pendingTransferTokenOwners
		return nil
	}
}

type VIPStaking struct {
	dexproto.VIPStaking
}

func (pv *VIPStaking) Serialize() (data []byte, err error) {
	return proto.Marshal(&pv.VIPStaking)
}

func (pv *VIPStaking) DeSerialize(data []byte) error {
	vipStaking := dexproto.VIPStaking{}
	if err := proto.Unmarshal(data, &vipStaking); err != nil {
		return err
	} else {
		pv.VIPStaking = vipStaking
		return nil
	}
}

type MiningStakings struct {
	dexproto.MiningStakings
}

func (mss *MiningStakings) Serialize() (data []byte, err error) {
	return proto.Marshal(&mss.MiningStakings)
}

func (mss *MiningStakings) DeSerialize(data []byte) error {
	miningStakings := dexproto.MiningStakings{}
	if err := proto.Unmarshal(data, &miningStakings); err != nil {
		return err
	} else {
		mss.MiningStakings = miningStakings
		return nil
	}
}

type DelegateStakeInfo struct {
	dexproto.DelegateStakeInfo
}

func (dsi *DelegateStakeInfo) Serialize() (data []byte, err error) {
	return proto.Marshal(&dsi.DelegateStakeInfo)
}

func (dsi *DelegateStakeInfo) DeSerialize(data []byte) error {
	delegateStakeInfo := dexproto.DelegateStakeInfo{}
	if err := proto.Unmarshal(data, &delegateStakeInfo); err != nil {
		return err
	} else {
		dsi.DelegateStakeInfo = delegateStakeInfo
		return nil
	}
}

type DelegateStakeAddressIndex struct {
	dexproto.DelegateStakeAddressIndex
}

func (dsi *DelegateStakeAddressIndex) Serialize() (data []byte, err error) {
	return proto.Marshal(&dsi.DelegateStakeAddressIndex)
}

func (dsi *DelegateStakeAddressIndex) DeSerialize(data []byte) error {
	stakeIndex := dexproto.DelegateStakeAddressIndex{}
	if err := proto.Unmarshal(data, &stakeIndex); err != nil {
		return err
	} else {
		dsi.DelegateStakeAddressIndex = stakeIndex
		return nil
	}
}

type VxUnlocks struct {
	dexproto.VxUnlocks
}

func (vu *VxUnlocks) Serialize() (data []byte, err error) {
	return proto.Marshal(&vu.VxUnlocks)
}

func (vu *VxUnlocks) DeSerialize(data []byte) error {
	vxUnlocks := dexproto.VxUnlocks{}
	if err := proto.Unmarshal(data, &vxUnlocks); err != nil {
		return err
	} else {
		vu.VxUnlocks = vxUnlocks
		return nil
	}
}

type CancelStakes struct {
	dexproto.CancelStakes
}

func (cs *CancelStakes) Serialize() (data []byte, err error) {
	return proto.Marshal(&cs.CancelStakes)
}

func (cs *CancelStakes) DeSerialize(data []byte) error {
	cancelStakes := dexproto.CancelStakes{}
	if err := proto.Unmarshal(data, &cancelStakes); err != nil {
		return err
	} else {
		cs.CancelStakes = cancelStakes
		return nil
	}
}

func GetAccountByToken(fund *Fund, token types.TokenTypeId) (account *dexproto.Account, exists bool) {
	for _, a := range fund.Accounts {
		if bytes.Equal(token.Bytes(), a.Token) {
			return a, true
		}
	}
	account = &dexproto.Account{}
	account.Token = token.Bytes()
	account.Available = big.NewInt(0).Bytes()
	account.Locked = big.NewInt(0).Bytes()
	return account, false
}

func GetAccounts(fund *Fund, tokenId *types.TokenTypeId) ([]*Account, error) {
	if fund == nil || len(fund.Accounts) == 0 {
		return nil, errors.New("fund user doesn't exist.")
	}
	var accounts = make([]*Account, 0)
	if tokenId != nil {
		for _, v := range fund.Accounts {
			if bytes.Equal(tokenId.Bytes(), v.Token) {
				var acc = &Account{}
				acc.Deserialize(v)
				accounts = append(accounts, acc)
				break
			}
		}
	} else {
		for _, v := range fund.Accounts {
			var acc = &Account{}
			acc.Deserialize(v)
			accounts = append(accounts, acc)
		}
	}
	return accounts, nil
}

func GetFund(db interfaces.VmDb, address types.Address) (fund *Fund, ok bool) {
	fund = &Fund{}
	ok = deserializeFromDb(db, GetFundKey(address), fund)
	return
}

func SaveFund(db interfaces.VmDb, address types.Address, fund *Fund) {
	serializeToDb(db, GetFundKey(address), fund)
}

func ReduceAccount(db interfaces.VmDb, address types.Address, tokenId []byte, amount *big.Int) (*dexproto.Account, error) {
	return updateFund(db, address, tokenId, amount, func(acc *dexproto.Account, amt *big.Int) (*dexproto.Account, error) {
		available := new(big.Int).SetBytes(acc.Available)
		if available.Cmp(amt) < 0 {
			return nil, ExceedFundAvailableErr
		} else {
			acc.Available = available.Sub(available, amt).Bytes()
		}
		return acc, nil
	})
}

func LockVxForDividend(db interfaces.VmDb, address types.Address, amount *big.Int) (*dexproto.Account, error) {
	return updateFund(db, address, VxTokenId.Bytes(), amount, func(acc *dexproto.Account, amt *big.Int) (*dexproto.Account, error) {
		available := new(big.Int).SetBytes(acc.Available)
		if available.Cmp(amt) < 0 {
			return nil, ExceedFundAvailableErr
		} else {
			acc.Available = available.Sub(available, amt).Bytes()
			acc.VxLocked = AddBigInt(acc.VxLocked, amt.Bytes())
		}
		return acc, nil
	})
}

func ScheduleVxUnlockForDividend(db interfaces.VmDb, address types.Address, amount *big.Int) (updatedAcc *dexproto.Account, err error) {
	return updateFund(db, address, VxTokenId.Bytes(), amount, func(acc *dexproto.Account, amt *big.Int) (*dexproto.Account, error) {
		vxLocked := new(big.Int).SetBytes(acc.VxLocked)
		if vxLocked.Cmp(amt) < 0 {
			return nil, ExceedFundAvailableErr
		} else {
			vxLocked.Sub(vxLocked, amt)
			if vxLocked.Sign() != 0 && vxLocked.Cmp(VxDividendThreshold) < 0 {
				return nil, LockedVxAmountLeavedNotValidErr
			}
			acc.VxLocked = vxLocked.Bytes()
			acc.VxUnlocking = AddBigInt(acc.VxUnlocking, amt.Bytes())
		}
		return acc, nil
	})
}

func FinishVxUnlockForDividend(db interfaces.VmDb, address types.Address, amount *big.Int) (*dexproto.Account, error) {
	return updateFund(db, address, VxTokenId.Bytes(), amount, func(acc *dexproto.Account, amt *big.Int) (*dexproto.Account, error) {
		vxUnlocking := new(big.Int).SetBytes(acc.VxUnlocking)
		if vxUnlocking.Cmp(amt) < 0 {
			return nil, ExceedFundAvailableErr
		} else {
			acc.VxUnlocking = vxUnlocking.Sub(vxUnlocking, amt).Bytes()
			acc.Available = AddBigInt(acc.Available, amt.Bytes())
		}
		return acc, nil
	})
}

func ScheduleCancelStake(db interfaces.VmDb, address types.Address, amount *big.Int) (updatedAcc *dexproto.Account, err error) {
	return updateFund(db, address, ledger.ViteTokenId.Bytes(), amount, func(acc *dexproto.Account, amt *big.Int) (*dexproto.Account, error) {
		acc.CancellingStake = AddBigInt(acc.CancellingStake, amount.Bytes())
		return acc, nil
	})
}

func FinishCancelStake(db interfaces.VmDb, address types.Address, amount *big.Int) (updatedAcc *dexproto.Account, err error) {
	return updateFund(db, address, ledger.ViteTokenId.Bytes(), amount, func(acc *dexproto.Account, amt *big.Int) (*dexproto.Account, error) {
		cancellingStakeAmount := new(big.Int).SetBytes(acc.CancellingStake)
		if cancellingStakeAmount.Cmp(amt) < 0 {
			return nil, ExceedFundAvailableErr
		} else {
			acc.CancellingStake = cancellingStakeAmount.Sub(cancellingStakeAmount, amt).Bytes()
			acc.Available = AddBigInt(acc.Available, amt.Bytes())
		}
		return acc, nil
	})
}

func updateFund(db interfaces.VmDb, address types.Address, tokenId []byte, amount *big.Int, updateAccFunc func(*dexproto.Account, *big.Int) (*dexproto.Account, error)) (updatedAcc *dexproto.Account, err error) {
	if fund, ok := GetFund(db, address); ok {
		var foundAcc bool
		for _, acc := range fund.Accounts {
			if bytes.Equal(acc.Token, tokenId) {
				foundAcc = true
				if updatedAcc, err = updateAccFunc(acc, amount); err != nil {
					return
				}
				break
			}
		}
		if foundAcc {
			SaveFund(db, address, fund)
		} else {
			err = ExceedFundAvailableErr
		}
	} else {
		err = ExceedFundAvailableErr
	}
	return
}

func BatchUpdateFund(db interfaces.VmDb, address types.Address, accounts map[types.TokenTypeId]*big.Int) error {
	userFund, _ := GetFund(db, address)
	for _, acc := range userFund.Accounts {
		if tk, err := types.BytesToTokenTypeId(acc.Token); err != nil {
			return err
		} else {
			if amt, ok := accounts[tk]; ok {
				acc.Available = AddBigInt(acc.Available, amt.Bytes())
				delete(accounts, tk)
			}
		}
	}
	amtWithTks := MapToAmountWithTokens(accounts)
	for _, amtWtTk := range amtWithTks {
		acc := &dexproto.Account{}
		acc.Token = amtWtTk.Token.Bytes()
		acc.Available = amtWtTk.Amount.Bytes()
		userFund.Accounts = append(userFund.Accounts, acc)
	}
	SaveFund(db, address, userFund)
	return nil
}

func DepositAccount(db interfaces.VmDb, address types.Address, token types.TokenTypeId, amount *big.Int) (updatedAcc *dexproto.Account) {
	userFund, _ := GetFund(db, address)
	var foundToken bool
	for _, acc := range userFund.Accounts {
		if bytes.Equal(acc.Token, token.Bytes()) {
			acc.Available = AddBigInt(acc.Available, amount.Bytes())
			updatedAcc = acc
			foundToken = true
			break
		}
	}
	if !foundToken {
		updatedAcc = &dexproto.Account{}
		updatedAcc.Token = token.Bytes()
		updatedAcc.Available = amount.Bytes()
		userFund.Accounts = append(userFund.Accounts, updatedAcc)
	}
	SaveFund(db, address, userFund)
	return
}

func LockMinedVx(db interfaces.VmDb, address types.Address, amount *big.Int) (updatedAcc *dexproto.Account) {
	userFund, _ := GetFund(db, address)
	var foundVxAcc bool
	for _, acc := range userFund.Accounts {
		if bytes.Equal(acc.Token, VxTokenId.Bytes()) {
			acc.VxLocked = AddBigInt(acc.VxLocked, amount.Bytes())
			updatedAcc = acc
			foundVxAcc = true
			break
		}
	}
	if !foundVxAcc {
		updatedAcc = &dexproto.Account{}
		updatedAcc.Token = VxTokenId.Bytes()
		updatedAcc.VxLocked = amount.Bytes()
		userFund.Accounts = append(userFund.Accounts, updatedAcc)
	}
	SaveFund(db, address, userFund)
	return
}

func GetUserFundsByPage(db abi.StorageDatabase, lastAddress types.Address, count int) (funds []*Fund, err error) {
	var iterator interfaces.StorageIterator
	if iterator, err = db.NewStorageIterator(fundKeyPrefix); err != nil {
		return
	}
	defer iterator.Release()

	if lastAddress != types.ZERO_ADDRESS {
		ok := iterator.Seek(GetFundKey(lastAddress))
		if !ok {
			err = fmt.Errorf("last address not valid for page funds")
			return
		}
	}
	funds = make([]*Fund, 0, count)
	for {
		if !iterator.Next() {
			if err = iterator.Error(); err != nil {
				return
			}
			break
		}
		key := iterator.Key()
		data := iterator.Value()
		if len(data) > 0 {
			fund := &Fund{}
			if err = fund.DeSerialize(data); err != nil {
				return
			} else {
				fund.Address = make([]byte, types.AddressSize)
				copy(fund.Address[:], key[len(fundKeyPrefix):])
				funds = append(funds, fund)
				if len(funds) == count {
					return
				}
			}
		}
	}
	return
}

func GetFundKey(address types.Address) []byte {
	return append(fundKeyPrefix, address.Bytes()...)
}

func GetCurrentDexFees(db interfaces.VmDb, reader util.ConsensusReader) (*DexFeesByPeriod, bool) {
	return getDexFeesByKey(db, GetDexFeesKeyByPeriodId(GetCurrentPeriodId(db, reader)))
}

func GetDexFeesByPeriodId(db interfaces.VmDb, periodId uint64) (*DexFeesByPeriod, bool) {
	return getDexFeesByKey(db, GetDexFeesKeyByPeriodId(periodId))
}

func getDexFeesByKey(db interfaces.VmDb, feeKey []byte) (*DexFeesByPeriod, bool) {
	dexFeesByPeriod := &DexFeesByPeriod{}
	ok := deserializeFromDb(db, feeKey, dexFeesByPeriod)
	return dexFeesByPeriod, ok
}

//get all dexFeeses that not divided yet
func GetNotFinishDividendDexFeesByPeriodMap(db interfaces.VmDb, periodId uint64) map[uint64]*DexFeesByPeriod {
	var (
		dexFeesByPeriods = make(map[uint64]*DexFeesByPeriod)
		dexFeesByPeriod  *DexFeesByPeriod
		ok, everFound    bool
	)
	for {
		if dexFeesByPeriod, ok = GetDexFeesByPeriodId(db, periodId); !ok { // found first valid period
			if periodId > 0 && !everFound {
				periodId--
				continue
			} else { // lastValidPeriod is delete
				return dexFeesByPeriods
			}
		} else {
			everFound = true
			if !dexFeesByPeriod.FinishDividend {
				dexFeesByPeriods[periodId] = dexFeesByPeriod
			} else {
				return dexFeesByPeriods
			}
		}
		periodId = dexFeesByPeriod.LastValidPeriod
		if periodId == 0 {
			return dexFeesByPeriods
		}
	}
}

func SaveDexFeesByPeriodId(db interfaces.VmDb, periodId uint64, dexFeesByPeriod *DexFeesByPeriod) {
	serializeToDb(db, GetDexFeesKeyByPeriodId(periodId), dexFeesByPeriod)
}

//dexFees used both by fee dividend and mined vx dividend
func MarkDexFeesFinishDividend(db interfaces.VmDb, dexFeesByPeriod *DexFeesByPeriod, periodId uint64) {
	if dexFeesByPeriod.FinishMine {
		setValueToDb(db, GetDexFeesKeyByPeriodId(periodId), nil)
	} else {
		dexFeesByPeriod.FinishDividend = true
		serializeToDb(db, GetDexFeesKeyByPeriodId(periodId), dexFeesByPeriod)
	}
}

func RollAndGentNewDexFeesByPeriod(db interfaces.VmDb, periodId uint64) (rolledDexFeesByPeriod *DexFeesByPeriod) {
	formerId := GetDexFeesLastPeriodIdForRoll(db)
	rolledDexFeesByPeriod = &DexFeesByPeriod{}
	if formerId > 0 {
		if formerDexFeesByPeriod, ok := GetDexFeesByPeriodId(db, formerId); !ok { // lastPeriod has been deleted on fee dividend
			panic(NoDexFeesFoundForValidPeriodErr)
		} else {
			rolledDexFeesByPeriod.LastValidPeriod = formerId
			for _, formerFeeForDividend := range formerDexFeesByPeriod.FeesForDividend {
				rolledFee := &dexproto.FeeForDividend{}
				rolledFee.Token = formerFeeForDividend.Token
				if bytes.Equal(rolledFee.Token, ledger.ViteTokenId.Bytes()) && IsEarthFork(db) {
					rolledFee.NotRoll = true
				}
				_, rolledAmount := splitDividendPool(formerFeeForDividend) //when former pool is NotRoll, rolledAmount is nil
				rolledFee.DividendPoolAmount = rolledAmount.Bytes()
				rolledDexFeesByPeriod.FeesForDividend = append(rolledDexFeesByPeriod.FeesForDividend, rolledFee)
			}
		}
	} else {
		// On startup, save one empty dividendPool for vite to diff db storage empty for serialize result
		rolledFee := &dexproto.FeeForDividend{}
		rolledFee.Token = ledger.ViteTokenId.Bytes()
		rolledDexFeesByPeriod.FeesForDividend = append(rolledDexFeesByPeriod.FeesForDividend, rolledFee)
	}
	SaveDexFeesLastPeriodIdForRoll(db, periodId)
	return
}

func MarkDexFeesFinishMine(db interfaces.VmDb, dexFeesByPeriod *DexFeesByPeriod, periodId uint64) {
	if dexFeesByPeriod.FinishDividend {
		setValueToDb(db, GetDexFeesKeyByPeriodId(periodId), nil)
	} else {
		dexFeesByPeriod.FinishMine = true
		serializeToDb(db, GetDexFeesKeyByPeriodId(periodId), dexFeesByPeriod)
	}
	if dexFeesByPeriod.LastValidPeriod > 0 {
		markFormerDexFeesFinishMine(db, dexFeesByPeriod.LastValidPeriod)
	}
}

func markFormerDexFeesFinishMine(db interfaces.VmDb, periodId uint64) {
	if dexFeesByPeriod, ok := GetDexFeesByPeriodId(db, periodId); ok {
		MarkDexFeesFinishMine(db, dexFeesByPeriod, periodId)
	}
}

func GetDexFeesKeyByPeriodId(periodId uint64) []byte {
	return append(dexFeesKeyPrefix, Uint64ToBytes(periodId)...)
}

func GetDexFeesLastPeriodIdForRoll(db interfaces.VmDb) uint64 {
	if lastPeriodIdBytes := getValueFromDb(db, lastDexFeesPeriodIdKey); len(lastPeriodIdBytes) == 8 {
		return BytesToUint64(lastPeriodIdBytes)
	} else {
		return 0
	}
}

func SaveDexFeesLastPeriodIdForRoll(db interfaces.VmDb, periodId uint64) {
	setValueToDb(db, lastDexFeesPeriodIdKey, Uint64ToBytes(periodId))
}

func SaveCurrentOperatorFees(db interfaces.VmDb, reader util.ConsensusReader, operator []byte, operatorFeesByPeriod *OperatorFeesByPeriod) {
	serializeToDb(db, GetCurrentOperatorFeesKey(db, reader, operator), operatorFeesByPeriod)
}

func GetCurrentOperatorFees(db interfaces.VmDb, reader util.ConsensusReader, operator []byte) (*OperatorFeesByPeriod, bool) {
	return getOperatorFeesByKey(db, GetCurrentOperatorFeesKey(db, reader, operator))
}

func GetOperatorFeesByPeriodId(db interfaces.VmDb, operator []byte, periodId uint64) (*OperatorFeesByPeriod, bool) {
	return getOperatorFeesByKey(db, GetOperatorFeesKeyByPeriodIdAndAddress(periodId, operator))
}

func GetCurrentOperatorFeesKey(db interfaces.VmDb, reader util.ConsensusReader, operator []byte) []byte {
	return GetOperatorFeesKeyByPeriodIdAndAddress(GetCurrentPeriodId(db, reader), operator)
}

func DeleteOperatorFeesByKey(db interfaces.VmDb, key []byte) {
	setValueToDb(db, key, nil)
}

func getOperatorFeesByKey(db interfaces.VmDb, feeKey []byte) (*OperatorFeesByPeriod, bool) {
	operatorFeesByPeriod := &OperatorFeesByPeriod{}
	ok := deserializeFromDb(db, feeKey, operatorFeesByPeriod)
	return operatorFeesByPeriod, ok
}

func GetOperatorFeesKeyByPeriodIdAndAddress(periodId uint64, address []byte) []byte {
	return append(append(operatorFeesKeyPrefix, Uint64ToBytes(periodId)...), address...)
}

func GetUserFees(db interfaces.VmDb, address []byte) (userFees *UserFees, ok bool) {
	userFees = &UserFees{}
	ok = deserializeFromDb(db, GetUserFeesKey(address), userFees)
	return
}

func SaveUserFees(db interfaces.VmDb, address []byte, userFees *UserFees) {
	serializeToDb(db, GetUserFeesKey(address), userFees)
}

func DeleteUserFees(db interfaces.VmDb, address []byte) {
	setValueToDb(db, GetUserFeesKey(address), nil)
}

func TruncateUserFeesToPeriod(userFees *UserFees, periodId uint64) (truncated bool) {
	i := 0
	size := len(userFees.Fees)
	for {
		if i < size && userFees.Fees[i].Period < periodId {
			i++
		} else {
			break
		}
	}
	if i > 0 {
		userFees.Fees = userFees.Fees[i:]
		truncated = true
	}
	return
}

func IsValidFeeForMine(userFee *dexproto.FeeAccount, mineThreshold *big.Int) bool {
	return new(big.Int).Add(new(big.Int).SetBytes(userFee.BaseAmount), new(big.Int).SetBytes(userFee.InviteBonusAmount)).Cmp(mineThreshold) >= 0
}

func GetUserFeesKey(address []byte) []byte {
	return append(userFeeKeyPrefix, address...)
}

func GetVxFundsWithForkCheck(db interfaces.VmDb, address []byte) (vxFunds *VxFunds, ok bool) {
	if IsEarthFork(db) {
		return GetVxLockedFunds(db, address)
	} else {
		return GetVxFunds(db, address)
	}
}

func SaveVxFundsWithForkCheck(db interfaces.VmDb, address []byte, vxFunds *VxFunds) {
	if IsEarthFork(db) {
		SaveVxLockedFunds(db, address, vxFunds)
	} else {
		SaveVxFunds(db, address, vxFunds)
	}
}

func DeleteVxFundsWithForkCheck(db interfaces.VmDb, address []byte) {
	if IsEarthFork(db) {
		DeleteVxLockedFunds(db, address)
	} else {
		DeleteVxFunds(db, address)
	}
}

func GetVxFunds(db interfaces.VmDb, address []byte) (vxFunds *VxFunds, ok bool) {
	vxFunds = &VxFunds{}
	ok = deserializeFromDb(db, GetVxFundsKey(address), vxFunds)
	return
}

func SaveVxFunds(db interfaces.VmDb, address []byte, vxFunds *VxFunds) {
	serializeToDb(db, GetVxFundsKey(address), vxFunds)
}

func MatchVxFundsByPeriod(vxFunds *VxFunds, periodId uint64, checkDelete bool) (bool, []byte, bool, bool) {
	var (
		vxAmtBytes        []byte
		matchIndex        int
		needUpdateVxFunds bool
	)
	for i, fund := range vxFunds.Funds {
		if periodId >= fund.Period {
			vxAmtBytes = fund.Amount
			matchIndex = i
		} else {
			break
		}
	}
	if len(vxAmtBytes) == 0 {
		return false, nil, false, checkDelete && CheckUserVxFundsCanBeDelete(vxFunds)
	}
	if matchIndex > 0 { //remove obsolete items, but leave current matched item
		vxFunds.Funds = vxFunds.Funds[matchIndex:]
		needUpdateVxFunds = true
	}
	if len(vxFunds.Funds) > 1 && vxFunds.Funds[1].Period == periodId+1 {
		vxFunds.Funds = vxFunds.Funds[1:]
		needUpdateVxFunds = true
	}
	return true, vxAmtBytes, needUpdateVxFunds, checkDelete && CheckUserVxFundsCanBeDelete(vxFunds)
}

func CheckUserVxFundsCanBeDelete(vxFunds *VxFunds) bool {
	return len(vxFunds.Funds) == 1 && !IsValidVxAmountBytesForDividend(vxFunds.Funds[0].Amount)
}

func DeleteVxFunds(db interfaces.VmDb, address []byte) {
	setValueToDb(db, GetVxFundsKey(address), nil)
}

func GetVxFundsKey(address []byte) []byte {
	return append(vxFundKeyPrefix, address...)
}

func GetVxLockedFunds(db interfaces.VmDb, address []byte) (vxFunds *VxFunds, ok bool) {
	vxFunds = &VxFunds{}
	ok = deserializeFromDb(db, GetVxLockedFundsKey(address), vxFunds)
	return
}

func SaveVxLockedFunds(db interfaces.VmDb, address []byte, vxFunds *VxFunds) {
	serializeToDb(db, GetVxLockedFundsKey(address), vxFunds)
}

func DeleteVxLockedFunds(db interfaces.VmDb, address []byte) {
	setValueToDb(db, GetVxLockedFundsKey(address), nil)
}

func GetVxLockedFundsKey(address []byte) []byte {
	return append(vxLockedFundsKeyPrefix, address...)
}

func SetAutoLockMinedVx(db interfaces.VmDb, address []byte, enable bool) {
	if enable {
		setValueToDb(db, GetVxAutoLockMinedVxKey(address), []byte{1})
	} else {
		setValueToDb(db, GetVxAutoLockMinedVxKey(address), nil)
	}
}

func IsAutoLockMinedVx(db interfaces.VmDb, address []byte) bool {
	return len(getValueFromDb(db, GetVxAutoLockMinedVxKey(address))) > 0
}

func GetVxAutoLockMinedVxKey(address []byte) []byte {
	return append(autoLockMinedVxKeyPrefix, address...)
}

func GetVxSumFundsWithForkCheck(db interfaces.VmDb) (vxSumFunds *VxFunds, ok bool) {
	if IsEarthFork(db) {
		return GetVxLockedSumFunds(db)
	} else {
		return GetVxSumFunds(db)
	}
}

func SaveVxSumFundsWithForkCheck(db interfaces.VmDb, vxSumFunds *VxFunds) {
	if IsEarthFork(db) {
		SaveVxLockedSumFunds(db, vxSumFunds)
	} else {
		SaveVxSumFunds(db, vxSumFunds)
	}
}

func GetVxSumFunds(db interfaces.VmDb) (vxSumFunds *VxFunds, ok bool) {
	vxSumFunds = &VxFunds{}
	ok = deserializeFromDb(db, vxSumFundsKey, vxSumFunds)
	return
}

func SaveVxSumFunds(db interfaces.VmDb, vxSumFunds *VxFunds) {
	serializeToDb(db, vxSumFundsKey, vxSumFunds)
}

func GetVxLockedSumFunds(db interfaces.VmDb) (vxLockedSumFunds *VxFunds, ok bool) {
	vxLockedSumFunds = &VxFunds{}
	ok = deserializeFromDb(db, vxLockedSumFundsKey, vxLockedSumFunds)
	return
}

func SaveVxLockedSumFunds(db interfaces.VmDb, vxLockedSumFunds *VxFunds) {
	serializeToDb(db, vxLockedSumFundsKey, vxLockedSumFunds)
}

func SaveMakerMiningPoolByPeriodId(db interfaces.VmDb, periodId uint64, amount *big.Int) {
	setValueToDb(db, GetMarkerMiningPoolByPeriodIdKey(periodId), amount.Bytes())
}

func GetMakerMiningPoolByPeriodId(db interfaces.VmDb, periodId uint64) *big.Int {
	if amtBytes := getValueFromDb(db, GetMarkerMiningPoolByPeriodIdKey(periodId)); len(amtBytes) > 0 {
		return new(big.Int).SetBytes(amtBytes)
	} else {
		return new(big.Int)
	}
}

func DeleteMakerMiningPoolByPeriodId(db interfaces.VmDb, periodId uint64) {
	setValueToDb(db, GetMarkerMiningPoolByPeriodIdKey(periodId), nil)
}

func GetMarkerMiningPoolByPeriodIdKey(periodId uint64) []byte {
	return append(makerMiningPoolByPeriodKey, Uint64ToBytes(periodId)...)
}

func GetLastJobPeriodIdByBizType(db interfaces.VmDb, bizType uint8) uint64 {
	if lastPeriodIdBytes := getValueFromDb(db, GetLastJobPeriodIdKey(bizType)); len(lastPeriodIdBytes) == 8 {
		return BytesToUint64(lastPeriodIdBytes)
	} else {
		return 0
	}
}

func SaveLastJobPeriodIdByBizType(db interfaces.VmDb, periodId uint64, bizType uint8) {
	setValueToDb(db, GetLastJobPeriodIdKey(bizType), Uint64ToBytes(periodId))
}

func GetLastJobPeriodIdKey(bizType uint8) []byte {
	return append(lastJobPeriodIdWithBizTypeKey, byte(bizType))
}

func GetFirstMinedVxPeriodId(db interfaces.VmDb) uint64 {
	if firstMinedVxPeriodIdBytes := getValueFromDb(db, firstMinedVxPeriodIdKey); len(firstMinedVxPeriodIdBytes) == 8 {
		return BytesToUint64(firstMinedVxPeriodIdBytes)
	} else {
		return 0
	}
}

func SaveFirstMinedVxPeriodId(db interfaces.VmDb, periodId uint64) {
	setValueToDb(db, firstMinedVxPeriodIdKey, Uint64ToBytes(periodId))
}

func IsValidVxAmountBytesForDividend(amount []byte) bool {
	return new(big.Int).SetBytes(amount).Cmp(VxDividendThreshold) >= 0
}

func IsValidVxAmountForDividend(amount *big.Int) bool {
	return amount.Cmp(VxDividendThreshold) >= 0
}

func GetCurrentPeriodId(db interfaces.VmDb, reader util.ConsensusReader) uint64 {
	return GetPeriodIdByTimestamp(reader, GetTimestampInt64(db))
}

func GetPeriodIdByTimestamp(reader util.ConsensusReader, timestamp int64) uint64 {
	return reader.GetIndexByTime(timestamp, 0)
}

//handle case on duplicate callback for getTokenInfo
func FilterPendingNewMarkets(db interfaces.VmDb, tradeToken types.TokenTypeId) (quoteTokens [][]byte, err error) {
	if pendingNewMarkets, ok := GetPendingNewMarkets(db); !ok {
		return nil, GetTokenInfoCallbackInnerConflictErr
	} else {
		for index, action := range pendingNewMarkets.PendingActions {
			if bytes.Equal(action.TradeToken, tradeToken.Bytes()) {
				quoteTokens = action.QuoteTokens
				if len(quoteTokens) == 0 {
					return nil, GetTokenInfoCallbackInnerConflictErr
				}
				actionsLen := len(pendingNewMarkets.PendingActions)
				if actionsLen > 1 {
					pendingNewMarkets.PendingActions[index] = pendingNewMarkets.PendingActions[actionsLen-1]
					pendingNewMarkets.PendingActions = pendingNewMarkets.PendingActions[:actionsLen-1]
					SavePendingNewMarkets(db, pendingNewMarkets)
					return quoteTokens, nil
				} else {
					DeletePendingNewMarkets(db)
					return quoteTokens, nil
				}
			}
		}
		return nil, GetTokenInfoCallbackInnerConflictErr
	}
}

func AddToPendingNewMarkets(db interfaces.VmDb, tradeToken, quoteToken types.TokenTypeId) error {
	pendingNewMarkets, _ := GetPendingNewMarkets(db)
	var foundTradeToken bool
	for _, action := range pendingNewMarkets.PendingActions {
		if bytes.Equal(action.TradeToken, tradeToken.Bytes()) {
			for _, qt := range action.QuoteTokens {
				if bytes.Equal(qt, quoteToken.Bytes()) {
					if IsStemFork(db) {
						return PendingNewMarketInnerConflictErr
					} else {
						panic(PendingNewMarketInnerConflictErr)
					}
				}
			}
			foundTradeToken = true
			action.QuoteTokens = append(action.QuoteTokens, quoteToken.Bytes())
			break
		}
	}
	if !foundTradeToken {
		quoteTokens := [][]byte{quoteToken.Bytes()}
		action := &dexproto.NewMarketAction{TradeToken: tradeToken.Bytes(), QuoteTokens: quoteTokens}
		pendingNewMarkets.PendingActions = append(pendingNewMarkets.PendingActions, action)
	}
	SavePendingNewMarkets(db, pendingNewMarkets)
	return nil
}

func GetPendingNewMarkets(db interfaces.VmDb) (pendingNewMarkets *PendingNewMarkets, ok bool) {
	pendingNewMarkets = &PendingNewMarkets{}
	ok = deserializeFromDb(db, pendingNewMarketActionsKey, pendingNewMarkets)
	return
}

func SavePendingNewMarkets(db interfaces.VmDb, pendingNewMarkets *PendingNewMarkets) {
	serializeToDb(db, pendingNewMarketActionsKey, pendingNewMarkets)
}

func DeletePendingNewMarkets(db interfaces.VmDb) {
	setValueToDb(db, pendingNewMarketActionsKey, nil)
}

//handle case on duplicate callback for getTokenInfo
func FilterPendingSetQuotes(db interfaces.VmDb, token types.TokenTypeId) (action *dexproto.SetQuoteTokenAction, err error) {
	if pendingSetQuotes, ok := GetPendingSetQuotes(db); !ok {
		return nil, GetTokenInfoCallbackInnerConflictErr
	} else {
		for index, action := range pendingSetQuotes.PendingActions {
			if bytes.Equal(action.Token, token.Bytes()) {
				actionsLen := len(pendingSetQuotes.PendingActions)
				if actionsLen > 1 {
					pendingSetQuotes.PendingActions[index] = pendingSetQuotes.PendingActions[actionsLen-1]
					pendingSetQuotes.PendingActions = pendingSetQuotes.PendingActions[:actionsLen-1]
					SavePendingSetQuotes(db, pendingSetQuotes)
					return action, nil
				} else {
					DeletePendingSetQuotes(db)
					return action, nil
				}
			}
		}
	}
	return nil, GetTokenInfoCallbackInnerConflictErr
}

func AddToPendingSetQuotes(db interfaces.VmDb, token types.TokenTypeId, quoteType uint8) {
	pendingSetQuotes, _ := GetPendingSetQuotes(db)
	action := &dexproto.SetQuoteTokenAction{}
	action.Token = token.Bytes()
	action.QuoteTokenType = int32(quoteType)
	pendingSetQuotes.PendingActions = append(pendingSetQuotes.PendingActions, action)
	SavePendingSetQuotes(db, pendingSetQuotes)
}

func SavePendingSetQuotes(db interfaces.VmDb, pendingSetQuotes *PendingSetQuotes) {
	serializeToDb(db, pendingSetQuoteActionsKey, pendingSetQuotes)
}

func GetPendingSetQuotes(db interfaces.VmDb) (pendingSetQuotes *PendingSetQuotes, ok bool) {
	pendingSetQuotes = &PendingSetQuotes{}
	ok = deserializeFromDb(db, pendingSetQuoteActionsKey, pendingSetQuotes)
	return
}

func DeletePendingSetQuotes(db interfaces.VmDb) {
	setValueToDb(db, pendingSetQuoteActionsKey, nil)
}

//handle case on duplicate callback for getTokenInfo
func FilterPendingTransferTokenOwners(db interfaces.VmDb, token types.TokenTypeId) (action *dexproto.TransferTokenOwnerAction, err error) {
	if pendings, ok := GetPendingTransferTokenOwners(db); !ok {
		return nil, GetTokenInfoCallbackInnerConflictErr
	} else {
		for index, action := range pendings.PendingActions {
			if bytes.Equal(action.Token, token.Bytes()) {
				actionsLen := len(pendings.PendingActions)
				if actionsLen > 1 {
					pendings.PendingActions[index] = pendings.PendingActions[actionsLen-1]
					pendings.PendingActions = pendings.PendingActions[:actionsLen-1]
					SavePendingTransferTokenOwners(db, pendings)
					return action, nil
				} else {
					DeletePendingTransferTokenOwners(db)
					return action, nil
				}
			}
		}
		return nil, GetTokenInfoCallbackInnerConflictErr
	}
}

func AddToPendingTransferTokenOwners(db interfaces.VmDb, token types.TokenTypeId, origin, new types.Address) {
	pendings, _ := GetPendingTransferTokenOwners(db)
	action := &dexproto.TransferTokenOwnerAction{}
	action.Token = token.Bytes()
	action.Origin = origin.Bytes()
	action.New = new.Bytes()
	pendings.PendingActions = append(pendings.PendingActions, action)
	SavePendingTransferTokenOwners(db, pendings)
}

func SavePendingTransferTokenOwners(db interfaces.VmDb, pendings *PendingTransferTokenOwnerActions) {
	serializeToDb(db, pendingTransferTokenOwnerActionsKey, pendings)
}

func GetPendingTransferTokenOwners(db interfaces.VmDb) (pendings *PendingTransferTokenOwnerActions, ok bool) {
	pendings = &PendingTransferTokenOwnerActions{}
	ok = deserializeFromDb(db, pendingTransferTokenOwnerActionsKey, pendings)
	return
}

func DeletePendingTransferTokenOwners(db interfaces.VmDb) {
	setValueToDb(db, pendingTransferTokenOwnerActionsKey, nil)
}

func GetTokenInfo(db interfaces.VmDb, token types.TokenTypeId) (tokenInfo *TokenInfo, ok bool) {
	tokenInfo = &TokenInfo{}
	ok = deserializeFromDb(db, GetTokenInfoKey(token), tokenInfo)
	return
}

func SaveTokenInfo(db interfaces.VmDb, token types.TokenTypeId, tokenInfo *TokenInfo) {
	serializeToDb(db, GetTokenInfoKey(token), tokenInfo)
}

func GetTokenInfoKey(token types.TokenTypeId) []byte {
	return append(tokenInfoKeyPrefix, token.Bytes()...)
}

func NewAndSaveMarketId(db interfaces.VmDb) (newId int32) {
	if idBytes := getValueFromDb(db, marketIdKey); len(idBytes) == 0 {
		newId = 1
	} else {
		newId = int32(BytesToUint32(idBytes)) + 1
	}
	setValueToDb(db, marketIdKey, Uint32ToBytes(uint32(newId)))
	return
}

func GetMarketInfoByTokens(db interfaces.VmDb, tradeTokenData, quoteTokenData []byte) (marketInfo *MarketInfo, ok bool) {
	if tradeToken, err := types.BytesToTokenTypeId(tradeTokenData); err != nil {
		panic(InvalidTokenErr)
	} else if quoteToken, err := types.BytesToTokenTypeId(quoteTokenData); err != nil {
		panic(InvalidTokenErr)
	} else {
		return GetMarketInfo(db, tradeToken, quoteToken)
	}
}

func GetMarketInfo(db interfaces.VmDb, tradeToken, quoteToken types.TokenTypeId) (marketInfo *MarketInfo, ok bool) {
	marketInfo = &MarketInfo{}
	ok = deserializeFromDb(db, GetMarketInfoKey(tradeToken, quoteToken), marketInfo)
	return
}

func SaveMarketInfo(db interfaces.VmDb, marketInfo *MarketInfo, tradeToken, quoteToken types.TokenTypeId) {
	serializeToDb(db, GetMarketInfoKey(tradeToken, quoteToken), marketInfo)
}

func DeleteMarketInfo(db interfaces.VmDb, tradeToken, quoteToken types.TokenTypeId) {
	setValueToDb(db, GetMarketInfoKey(tradeToken, quoteToken), nil)
}

func GetMarketInfoKey(tradeToken, quoteToken types.TokenTypeId) []byte {
	re := make([]byte, len(marketInfoKeyPrefix)+2*types.TokenTypeIdSize)
	copy(re[:len(marketInfoKeyPrefix)], marketInfoKeyPrefix)
	copy(re[len(marketInfoKeyPrefix):], tradeToken.Bytes())
	copy(re[len(marketInfoKeyPrefix)+types.TokenTypeIdSize:], quoteToken.Bytes())
	return re
}

func NewAndSaveOrderSerialNo(db interfaces.VmDb, timestamp int64) (newSerialNo int32) {
	serialNo := &SerialNo{}
	if ok := deserializeFromDb(db, orderIdSerialNoKey, serialNo); !ok {
		newSerialNo = 0
	} else {
		if timestamp == serialNo.Timestamp {
			newSerialNo = serialNo.No + 1
		} else {
			newSerialNo = 0
		}
	}
	serialNo.Timestamp = timestamp
	serialNo.No = newSerialNo
	serializeToDb(db, orderIdSerialNoKey, serialNo)
	return
}

func IsOwner(db interfaces.VmDb, address types.Address) bool {
	if storeOwner := getValueFromDb(db, ownerKey); len(storeOwner) == types.AddressSize {
		return bytes.Equal(storeOwner, address.Bytes())
	} else {
		return address == initOwner
	}
}

func GetOwner(db interfaces.VmDb) (*types.Address, error) {
	if storeOwner := getValueFromDb(db, ownerKey); len(storeOwner) == types.AddressSize {
		if owner, err := types.BytesToAddress(storeOwner); err == nil {
			return &owner, nil
		} else {
			panic(err)
		}
	} else {
		panic(FundOwnerNotConfigErr)
	}
}

func SetOwner(db interfaces.VmDb, address types.Address) {
	setValueToDb(db, ownerKey, address.Bytes())
}

func GetTradeThreshold(db interfaces.VmDb, quoteTokenType int32) *big.Int {
	if val := getValueFromDb(db, GetTradeThresholdKey(uint8(quoteTokenType))); len(val) > 0 {
		return new(big.Int).SetBytes(val)
	} else {
		return QuoteTokenTypeInfos[quoteTokenType].DefaultTradeThreshold
	}
}

func SaveTradeThreshold(db interfaces.VmDb, quoteTokenType uint8, amount *big.Int) {
	setValueToDb(db, GetTradeThresholdKey(quoteTokenType), amount.Bytes())
}

func GetTradeThresholdKey(quoteTokenType uint8) []byte {
	return append(minTradeAmountKeyPrefix, quoteTokenType)
}

func GetMineThreshold(db interfaces.VmDb, quoteTokenType int32) *big.Int {
	if val := getValueFromDb(db, GetMineThresholdKey(uint8(quoteTokenType))); len(val) > 0 {
		return new(big.Int).SetBytes(val)
	} else {
		return QuoteTokenTypeInfos[quoteTokenType].DefaultMineThreshold
	}
}

func SaveMineThreshold(db interfaces.VmDb, quoteTokenType uint8, amount *big.Int) {
	setValueToDb(db, GetMineThresholdKey(quoteTokenType), amount.Bytes())
}

func GetMineThresholdKey(quoteTokenType uint8) []byte {
	return append(mineThresholdKeyPrefix, quoteTokenType)
}

<<<<<<< HEAD
func GetMakerMiningAdmin(db interfaces.VmDb) *types.Address {
=======
func GetMarketOrderAmtThreshold(db vm_db.VmDb, quoteTokenType int32) *big.Int {
	if val := getValueFromDb(db, GetMarketOrderAmtThresholdKey(uint8(quoteTokenType))); len(val) > 0 {
		return new(big.Int).SetBytes(val)
	} else {
		return QuoteTokenTypeInfos[quoteTokenType].DefaultMarketOrderAmtThreshold
	}
}

func SaveMarketOrderAmtThreshold(db vm_db.VmDb, quoteTokenType uint8, amount *big.Int) {
	setValueToDb(db, GetMarketOrderAmtThresholdKey(quoteTokenType), amount.Bytes())
}

func GetMarketOrderAmtThresholdKey(quoteTokenType uint8) []byte {
	return append(marketOrderAmtThresholdKeyPrefix, quoteTokenType)
}

func GetMakerMiningAdmin(db vm_db.VmDb) *types.Address {
>>>>>>> 601fabf0
	if mmaBytes := getValueFromDb(db, makerMiningAdminKey); len(mmaBytes) == types.AddressSize {
		if makerMiningAdmin, err := types.BytesToAddress(mmaBytes); err == nil {
			return &makerMiningAdmin
		} else {
			panic(err)
		}
	} else {
		panic(NotSetMakerMiningAdmin)
	}
}

func SaveMakerMiningAdmin(db interfaces.VmDb, addr types.Address) {
	setValueToDb(db, makerMiningAdminKey, addr.Bytes())
}

func IsMakerMiningAdmin(db interfaces.VmDb, addr types.Address) bool {
	if mmpBytes := getValueFromDb(db, makerMiningAdminKey); len(mmpBytes) == types.AddressSize {
		return bytes.Equal(addr.Bytes(), mmpBytes)
	} else {
		return false
	}
}

func GetLastSettledMakerMinedVxPeriod(db interfaces.VmDb) uint64 {
	if pIdBytes := getValueFromDb(db, lastSettledMakerMinedVxPeriodKey); len(pIdBytes) == 8 {
		return BytesToUint64(pIdBytes)
	} else {
		return 0
	}
}
func SaveLastSettledMakerMinedVxPeriod(db interfaces.VmDb, periodId uint64) {
	setValueToDb(db, lastSettledMakerMinedVxPeriodKey, Uint64ToBytes(periodId))
}

func GetLastSettledMakerMinedVxPage(db interfaces.VmDb) int32 {
	if pageBytes := getValueFromDb(db, lastSettledMakerMinedVxPageKey); len(pageBytes) == 4 {
		return int32(BytesToUint32(pageBytes))
	} else {
		return 0
	}
}
func SaveLastSettledMakerMinedVxPage(db interfaces.VmDb, pageId int32) {
	setValueToDb(db, lastSettledMakerMinedVxPageKey, Uint32ToBytes(uint32(pageId)))
}
func DeleteLastSettledMakerMinedVxPage(db interfaces.VmDb) {
	setValueToDb(db, lastSettledMakerMinedVxPageKey, nil)
}

func GetMaintainer(db interfaces.VmDb) *types.Address {
	if mtBytes := getValueFromDb(db, maintainerKey); len(mtBytes) == types.AddressSize {
		if maintainer, err := types.BytesToAddress(mtBytes); err == nil {
			return &maintainer
		} else {
			panic(err)
		}
	} else {
		panic(NotSetMaintainerErr)
	}
}

func SaveMaintainer(db interfaces.VmDb, addr types.Address) {
	setValueToDb(db, maintainerKey, addr.Bytes())
}

func IsDexStopped(db interfaces.VmDb) bool {
	stopped := getValueFromDb(db, dexStoppedKey)
	return len(stopped) > 0
}

func SaveDexStopped(db interfaces.VmDb, isStopDex bool) {
	if isStopDex {
		setValueToDb(db, dexStoppedKey, []byte{1})
	} else {
		setValueToDb(db, dexStoppedKey, nil)
	}
}

func ValidTimeOracle(db interfaces.VmDb, address types.Address) bool {
	if timeOracleBytes := getValueFromDb(db, timeOracleKey); len(timeOracleBytes) == types.AddressSize {
		return bytes.Equal(timeOracleBytes, address.Bytes())
	}
	return false
}

func GetTimeOracle(db interfaces.VmDb) *types.Address {
	if timeOracleBytes := getValueFromDb(db, timeOracleKey); len(timeOracleBytes) == types.AddressSize {
		address, _ := types.BytesToAddress(timeOracleBytes)
		return &address
	} else {
		return nil
	}
}

func SetTimeOracle(db interfaces.VmDb, address types.Address) {
	setValueToDb(db, timeOracleKey, address.Bytes())
}

func ValidTriggerAddress(db interfaces.VmDb, address types.Address) bool {
	if triggerAddressBytes := getValueFromDb(db, periodJobTriggerKey); len(triggerAddressBytes) == types.AddressSize {
		return bytes.Equal(triggerAddressBytes, address.Bytes())
	}
	return false
}

func GetPeriodJobTrigger(db interfaces.VmDb) *types.Address {
	if triggerAddressBytes := getValueFromDb(db, periodJobTriggerKey); len(triggerAddressBytes) == types.AddressSize {
		address, _ := types.BytesToAddress(triggerAddressBytes)
		return &address
	} else {
		return nil
	}
}

func SetPeriodJobTrigger(db interfaces.VmDb, address types.Address) {
	setValueToDb(db, periodJobTriggerKey, address.Bytes())
}

func GetMiningStakedAmount(db interfaces.VmDb, address types.Address) *big.Int {
	if bs := getValueFromDb(db, GetMiningStakedAmountKey(address)); len(bs) > 0 {
		return new(big.Int).SetBytes(bs)
	} else {
		return big.NewInt(0)
	}
}

func SaveMiningStakedAmount(db interfaces.VmDb, address types.Address, amount *big.Int) {
	setValueToDb(db, GetMiningStakedAmountKey(address), amount.Bytes())
}

func DeleteMiningStakedAmount(db interfaces.VmDb, address types.Address) {
	setValueToDb(db, GetMiningStakedAmountKey(address), nil)
}

func GetMiningStakedAmountKey(address types.Address) []byte {
	return append(miningStakedAmountKeyPrefix, address.Bytes()...)
}

func GetMiningStakedV2Amount(db interfaces.VmDb, address types.Address) *big.Int {
	if bs := getValueFromDb(db, GetMiningStakedV2AmountKey(address)); len(bs) > 0 {
		return new(big.Int).SetBytes(bs)
	} else {
		return big.NewInt(0)
	}
}

func SaveMiningStakedV2Amount(db interfaces.VmDb, address types.Address, amount *big.Int) {
	setValueToDb(db, GetMiningStakedV2AmountKey(address), amount.Bytes())
}

func DeleteMiningStakedV2Amount(db interfaces.VmDb, address types.Address) {
	setValueToDb(db, GetMiningStakedV2AmountKey(address), nil)
}

func GetMiningStakedV2AmountKey(address types.Address) []byte {
	return append(miningStakedAmountV2KeyPrefix, address.Bytes()...)
}

func GetVIPStaking(db interfaces.VmDb, address types.Address) (vipStaking *VIPStaking, ok bool) {
	vipStaking = &VIPStaking{}
	ok = deserializeFromDb(db, GetVIPStakingKey(address), vipStaking)
	return
}

func SaveVIPStaking(db interfaces.VmDb, address types.Address, vipStaking *VIPStaking) {
	serializeToDb(db, GetVIPStakingKey(address), vipStaking)
}

func DeleteVIPStaking(db interfaces.VmDb, address types.Address) {
	setValueToDb(db, GetVIPStakingKey(address), nil)
}

func GetVIPStakingKey(address types.Address) []byte {
	return append(vipStakingKeyPrefix, address.Bytes()...)
}

func GetSuperVIPStaking(db interfaces.VmDb, address types.Address) (superVIPStaking *VIPStaking, ok bool) {
	superVIPStaking = &VIPStaking{}
	ok = deserializeFromDb(db, GetSuperVIPStakingKey(address), superVIPStaking)
	return
}

func SaveSuperVIPStaking(db interfaces.VmDb, address types.Address, superVIPStaking *VIPStaking) {
	serializeToDb(db, GetSuperVIPStakingKey(address), superVIPStaking)
}

func DeleteSuperVIPStaking(db interfaces.VmDb, address types.Address) {
	setValueToDb(db, GetSuperVIPStakingKey(address), nil)
}

func GetSuperVIPStakingKey(address types.Address) []byte {
	return append(superVIPStakingKeyPrefix, address.Bytes()...)
}

func ReduceVipStakingHash(stakings *VIPStaking, hash types.Hash) bool {
	var found bool
	for i, hs := range stakings.StakingHashes {
		if bytes.Equal(hs, hash.Bytes()) {
			size := len(stakings.StakingHashes)
			if i != size-1 {
				stakings.StakingHashes[i] = stakings.StakingHashes[size-1]
			}
			stakings.StakingHashes = stakings.StakingHashes[:size-1]
			found = true
			break
		}
	}
	return found
}

func GetMiningStakings(db interfaces.VmDb, address types.Address) (miningStakings *MiningStakings, ok bool) {
	miningStakings = &MiningStakings{}
	ok = deserializeFromDb(db, GetMiningStakingsKey(address), miningStakings)
	return
}

func SaveMiningStakings(db interfaces.VmDb, address types.Address, ps *MiningStakings) {
	serializeToDb(db, GetMiningStakingsKey(address), ps)
}

func DeleteMiningStakings(db interfaces.VmDb, address types.Address) {
	setValueToDb(db, GetMiningStakingsKey(address), nil)
}

func GetMiningStakingsKey(address types.Address) []byte {
	return append(miningStakingsKeyPrefix, address.Bytes()...)
}

func GetDexMiningStakings(db interfaces.VmDb) (dexMiningStakings *MiningStakings, ok bool) {
	dexMiningStakings = &MiningStakings{}
	ok = deserializeFromDb(db, dexMiningStakingsKey, dexMiningStakings)
	return
}

func SaveDexMiningStakings(db interfaces.VmDb, ms *MiningStakings) {
	serializeToDb(db, dexMiningStakingsKey, ms)
}

func IsValidMiningStakeAmount(amount *big.Int) bool {
	return amount.Cmp(StakeForMiningThreshold) >= 0
}

func IsValidMiningStakeAmountBytes(amount []byte) bool {
	return new(big.Int).SetBytes(amount).Cmp(StakeForMiningThreshold) >= 0
}

func MatchMiningStakingByPeriod(miningStakings *MiningStakings, periodId uint64, checkDelete bool) (bool, []byte, bool, bool) {
	var (
		stakedAmtBytes           []byte
		matchIndex               int
		needUpdateMiningStakings bool
	)
	for i, staking := range miningStakings.Stakings {
		if periodId >= staking.Period {
			stakedAmtBytes = staking.Amount
			matchIndex = i
		} else {
			break
		}
	}
	if len(stakedAmtBytes) == 0 {
		return false, nil, false, checkDelete && CheckMiningStakingsCanBeDelete(miningStakings)
	}
	if matchIndex > 0 { //remove obsolete items, but leave current matched item
		miningStakings.Stakings = miningStakings.Stakings[matchIndex:]
		needUpdateMiningStakings = true
	}
	if len(miningStakings.Stakings) > 1 && miningStakings.Stakings[1].Period == periodId+1 {
		miningStakings.Stakings = miningStakings.Stakings[1:]
		needUpdateMiningStakings = true
	}
	return true, stakedAmtBytes, needUpdateMiningStakings, checkDelete && CheckMiningStakingsCanBeDelete(miningStakings)
}

func CheckMiningStakingsCanBeDelete(miningStakings *MiningStakings) bool {
	return len(miningStakings.Stakings) == 1 && !IsValidMiningStakeAmountBytes(miningStakings.Stakings[0].Amount)
}

func GetDelegateStakeInfo(db interfaces.VmDb, hash []byte) (info *DelegateStakeInfo, ok bool) {
	info = &DelegateStakeInfo{}
	ok = deserializeFromDb(db, GetDelegateStakeInfoKey(hash), info)
	return
}

func SaveDelegateStakeInfo(db interfaces.VmDb, hash types.Hash, stakeType uint8, address, principal types.Address, amount *big.Int) {
	info := &DelegateStakeInfo{}
	info.StakeType = int32(stakeType)
	info.Address = address.Bytes()
	if principal != types.ZERO_ADDRESS {
		info.Principal = principal.Bytes()
	}
	info.Amount = amount.Bytes()
	info.Status = StakeSubmitted
	serializeToDb(db, GetDelegateStakeInfoKey(hash.Bytes()), info)
}

func ConfirmDelegateStakeInfo(db interfaces.VmDb, hash types.Hash, info *DelegateStakeInfo, serialNo uint64) {
	info.Status = int32(StakeConfirmed)
	info.SerialNo = serialNo
	serializeToDb(db, GetDelegateStakeInfoKey(hash.Bytes()), info)
}

func DeleteDelegateStakeInfo(db interfaces.VmDb, hash []byte) {
	setValueToDb(db, GetDelegateStakeInfoKey(hash), nil)
}

func GetDelegateStakeInfoKey(hash []byte) []byte {
	return append(delegateStakeInfoPrefix, hash[len(delegateStakeInfoPrefix):]...)
}

func SaveDelegateStakeAddressIndex(db interfaces.VmDb, id types.Hash, stakeType int32, address []byte) uint64 {
	serialNo := NewDelegateStakeIndexSerialNo(db, address)
	index := &DelegateStakeAddressIndex{}
	index.StakeType = int32(stakeType)
	index.Id = id.Bytes()
	serializeToDb(db, GetDelegateStakeAddressIndexKey(address, serialNo), index)
	return serialNo
}

func DeleteDelegateStakeAddressIndex(db interfaces.VmDb, address []byte, serialNo uint64) {
	setValueToDb(db, GetDelegateStakeAddressIndexKey(address, serialNo), nil)
}

func GetDelegateStakeAddressIndexKey(address []byte, serialNo uint64) []byte {
	return append(append(delegateStakeAddressIndexPrefix, address...), Uint64ToBytes(serialNo)...) //4+20+8
}

func NewDelegateStakeIndexSerialNo(db interfaces.VmDb, address []byte) (serialNo uint64) {
	if data := getValueFromDb(db, GetDelegateStakeIndexSerialNoKey(address)); len(data) == 8 {
		serialNo = BytesToUint64(data)
		serialNo++
	} else {
		serialNo = 1
	}
	setValueToDb(db, GetDelegateStakeIndexSerialNoKey(address), Uint64ToBytes(serialNo))
	return
}

func GetDelegateStakeIndexSerialNoKey(address []byte) []byte {
	return append(delegateStakeIndexSerialNoPrefix, address...)
}

func GetTimestampInt64(db interfaces.VmDb) int64 {
	timestamp := GetDexTimestamp(db)
	if timestamp == 0 {
		panic(NotSetTimestampErr)
	} else {
		return timestamp
	}
}

func SetDexTimestamp(db interfaces.VmDb, timestamp int64, reader util.ConsensusReader) error {
	oldTime := GetDexTimestamp(db)
	if timestamp > oldTime {
		oldPeriod := GetPeriodIdByTimestamp(reader, oldTime)
		newPeriod := GetPeriodIdByTimestamp(reader, timestamp)
		if newPeriod != oldPeriod {
			if newPeriod-oldPeriod > 1 && IsDexRobotFork(db) && oldTime > 0 {
				return OracleTimestampExceedPeriodGapErr
			}
			doRollPeriod(db, newPeriod)
		}
		setValueToDb(db, dexTimestampKey, Uint64ToBytes(uint64(timestamp)))
		return nil
	} else {
		return InvalidTimestampFromTimeOracleErr
	}
}

func doRollPeriod(db interfaces.VmDb, newPeriodId uint64) {
	newDexFeesByPeriod := RollAndGentNewDexFeesByPeriod(db, newPeriodId)
	SaveDexFeesByPeriodId(db, newPeriodId, newDexFeesByPeriod)
}

func GetDexTimestamp(db interfaces.VmDb) int64 {
	if bs := getValueFromDb(db, dexTimestampKey); len(bs) == 8 {
		return int64(BytesToUint64(bs))
	} else {
		return 0
	}
}

func GetCodeByInviter(db interfaces.VmDb, address types.Address) uint32 {
	if bs := getValueFromDb(db, append(codeByInviterKeyPrefix, address.Bytes()...)); len(bs) == 4 {
		return BytesToUint32(bs)
	} else {
		return 0
	}
}

func SaveCodeByInviter(db interfaces.VmDb, address types.Address, inviteCode uint32) {
	setValueToDb(db, append(codeByInviterKeyPrefix, address.Bytes()...), Uint32ToBytes(inviteCode))
}

func GetInviterByCode(db interfaces.VmDb, inviteCode uint32) (*types.Address, error) {
	if bs := getValueFromDb(db, append(inviterByCodeKeyPrefix, Uint32ToBytes(inviteCode)...)); len(bs) == types.AddressSize {
		if inviter, err := types.BytesToAddress(bs); err != nil {
			return nil, err
		} else {
			return &inviter, nil
		}
	} else {
		return nil, InvalidInviteCodeErr
	}
}

func SaveInviterByCode(db interfaces.VmDb, address types.Address, inviteCode uint32) {
	setValueToDb(db, append(inviterByCodeKeyPrefix, Uint32ToBytes(inviteCode)...), address.Bytes())
}

func SaveInviterByInvitee(db interfaces.VmDb, invitee, inviter types.Address) {
	setValueToDb(db, append(inviterByInviteeKeyPrefix, invitee.Bytes()...), inviter.Bytes())
}

func GetInviterByInvitee(db interfaces.VmDb, invitee types.Address) (*types.Address, error) {
	if bs := getValueFromDb(db, append(inviterByInviteeKeyPrefix, invitee.Bytes()...)); len(bs) == types.AddressSize {
		if inviter, err := types.BytesToAddress(bs); err != nil {
			return nil, err
		} else {
			return &inviter, nil
		}
	} else {
		return nil, NotBindInviterErr
	}
}

func NewInviteCode(db interfaces.VmDb, hash types.Hash) uint32 {
	var (
		codeBytes  = []byte{0, 0, 0, 0}
		inviteCode uint32
		ok         bool
		err        error
	)
	for i := 1; i < 250; i++ {
		if codeBytes, ok = randomBytesFromBytes(hash.Bytes(), codeBytes, 0, 32); !ok {
			return 0
		}
		if inviteCode = BytesToUint32(codeBytes); inviteCode == 0 {
			continue
		}
		if _, err = GetInviterByCode(db, inviteCode); err == InvalidInviteCodeErr {
			return inviteCode
		}
	}
	return 0
}

func StartNormalMine(db interfaces.VmDb) {
	setValueToDb(db, normalMineStartedKey, []byte{1})
}

func IsNormalMiningStarted(db interfaces.VmDb) bool {
	return len(getValueFromDb(db, normalMineStartedKey)) > 0
}

func GetVxMinePool(db interfaces.VmDb) *big.Int {
	if data := getValueFromDb(db, vxMinePoolKey); len(data) > 0 {
		return new(big.Int).SetBytes(data)
	} else {
		return new(big.Int)
	}
}

func SaveVxMinePool(db interfaces.VmDb, amount *big.Int) {
	setValueToDb(db, vxMinePoolKey, amount.Bytes())
}

func GetVxBurnAmount(db interfaces.VmDb) *big.Int {
	if data := getValueFromDb(db, vxBurnAmountKey); len(data) > 0 {
		return new(big.Int).SetBytes(data)
	} else {
		return new(big.Int)
	}
}

func SaveVxBurnAmount(db interfaces.VmDb, amount *big.Int) {
	setValueToDb(db, vxBurnAmountKey, amount.Bytes())
}

func GrantMarketToAgent(db interfaces.VmDb, principal, agent types.Address, marketId int32) {
	var (
		key   = GetGrantedMarketToAgentKey(principal, marketId)
		data  []byte
		found bool
	)
	if data = getValueFromDb(db, key); len(data) >= types.AddressSize {
		dataLen := len(data)
		if dataLen%types.AddressSize != 0 {
			panic(InternalErr)
		}
		for i := 0; (i+1)*types.AddressSize <= dataLen; i++ {
			if bytes.Equal(agent.Bytes(), data[i*types.AddressSize:(i+1)*types.AddressSize]) {
				found = true
				break
			}
		}
	}
	if !found {
		data = append(data, agent.Bytes()...)
		setValueToDb(db, key, data)
	}
}

func RevokeMarketFromAgent(db interfaces.VmDb, principal, agent types.Address, marketId int32) {
	var (
		key  = GetGrantedMarketToAgentKey(principal, marketId)
		data []byte
	)
	if data = getValueFromDb(db, key); len(data) >= types.AddressSize {
		dataLen := len(data)
		if dataLen%types.AddressSize != 0 {
			panic(InternalErr)
		}
		for i := 0; (i+1)*types.AddressSize <= dataLen; i++ {
			if bytes.Equal(agent.Bytes(), data[i*types.AddressSize:(i+1)*types.AddressSize]) {
				if (i+1)*types.AddressSize < dataLen {
					copy(data[i*types.AddressSize:], data[dataLen-types.AddressSize:])
				}
				data = data[:dataLen-types.AddressSize]
				break
			}
		}
		setValueToDb(db, key, data)
	}
}

func IsMarketGrantedToAgent(db interfaces.VmDb, principal, agent types.Address, marketId int32) bool {
	if data := getValueFromDb(db, GetGrantedMarketToAgentKey(principal, marketId)); len(data) >= types.AddressSize {
		if len(data)%types.AddressSize != 0 {
			panic(InternalErr)
		}
		for i := 0; (i+1)*types.AddressSize <= len(data); i++ {
			if bytes.Equal(agent.Bytes(), data[i*types.AddressSize:(i+1)*types.AddressSize]) {
				return true
			}
		}
	}
	return false
}

func GetGrantedMarketToAgentKey(principal types.Address, marketId int32) []byte {
	re := make([]byte, len(grantedMarketToAgentKeyPrefix)+types.AddressSize+3)
	copy(re[:], grantedMarketToAgentKeyPrefix)
	copy(re[len(grantedMarketToAgentKeyPrefix):], principal.Bytes())
	copy(re[len(grantedMarketToAgentKeyPrefix)+types.AddressSize:], Uint32ToBytes(uint32(marketId))[1:])
	return re
}

func GetVxUnlocks(db interfaces.VmDb, address types.Address) (unlocks *VxUnlocks, ok bool) {
	unlocks = &VxUnlocks{}
	ok = deserializeFromDb(db, GetVxUnlocksKey(address), unlocks)
	return
}

func AddVxUnlock(db interfaces.VmDb, reader util.ConsensusReader, address types.Address, amount *big.Int) {
	unlocks := &VxUnlocks{}
	currentPeriodId := GetCurrentPeriodId(db, reader)
	var updated bool
	if ok := deserializeFromDb(db, GetVxUnlocksKey(address), unlocks); ok {
		size := len(unlocks.Unlocks)
		if unlocks.Unlocks[size-1].PeriodId == currentPeriodId {
			unlocks.Unlocks[size-1].Amount = AddBigInt(unlocks.Unlocks[size-1].Amount, amount.Bytes())
			updated = true
		}
	}
	if !updated {
		newUnlock := &dexproto.VxUnlock{}
		newUnlock.Amount = amount.Bytes()
		newUnlock.PeriodId = currentPeriodId
		unlocks.Unlocks = append(unlocks.Unlocks, newUnlock)
	}
	serializeToDb(db, GetVxUnlocksKey(address), unlocks)
}

func UpdateVxUnlocks(db interfaces.VmDb, address types.Address, unlocks *VxUnlocks) {
	if len(unlocks.Unlocks) == 0 {
		setValueToDb(db, GetVxUnlocksKey(address), nil)
	} else {
		serializeToDb(db, GetVxUnlocksKey(address), unlocks)
	}
}

func GetVxUnlocksKey(address types.Address) []byte {
	return append(vxUnlocksKeyPrefix, address.Bytes()...)
}

func GetCancelStakes(db interfaces.VmDb, address types.Address) (cancelStakes *CancelStakes, ok bool) {
	cancelStakes = &CancelStakes{}
	ok = deserializeFromDb(db, GetCancelStakesKey(address), cancelStakes)
	return
}

func AddCancelStake(db interfaces.VmDb, reader util.ConsensusReader, address types.Address, amount *big.Int) {
	cancelStakes := &CancelStakes{}
	currentPeriodId := GetCurrentPeriodId(db, reader)
	var updated bool
	if ok := deserializeFromDb(db, GetCancelStakesKey(address), cancelStakes); ok {
		size := len(cancelStakes.Cancels)
		if cancelStakes.Cancels[size-1].PeriodId == currentPeriodId {
			cancelStakes.Cancels[size-1].Amount = AddBigInt(cancelStakes.Cancels[size-1].Amount, amount.Bytes())
			updated = true
		}
	}
	if !updated {
		newCancel := &dexproto.CancelStake{}
		newCancel.Amount = amount.Bytes()
		newCancel.PeriodId = currentPeriodId
		cancelStakes.Cancels = append(cancelStakes.Cancels, newCancel)
	}
	serializeToDb(db, GetCancelStakesKey(address), cancelStakes)
}

func UpdateCancelStakes(db interfaces.VmDb, address types.Address, cancelStakes *CancelStakes) {
	if len(cancelStakes.Cancels) == 0 {
		setValueToDb(db, GetCancelStakesKey(address), nil)
	} else {
		serializeToDb(db, GetCancelStakesKey(address), cancelStakes)
	}
}

func GetCancelStakesKey(address types.Address) []byte {
	return append(cancelStakesKeyPrefix, address.Bytes()...)
}

func deserializeFromDb(db interfaces.VmDb, key []byte, serializable SerializableDex) bool {
	if data := getValueFromDb(db, key); len(data) > 0 {
		if err := serializable.DeSerialize(data); err != nil {
			panic(err)
		}
		return true
	} else {
		return false
	}
}

func serializeToDb(db interfaces.VmDb, key []byte, serializable SerializableDex) {
	if data, err := serializable.Serialize(); err != nil {
		panic(err)
	} else {
		setValueToDb(db, key, data)
	}
}<|MERGE_RESOLUTION|>--- conflicted
+++ resolved
@@ -121,9 +121,9 @@
 	usdMineThreshold     = big.NewInt(20000)                                  // 0.02USD
 
 	viteMarketOrderAmtThreshold    = new(big.Int).Mul(commonTokenPow, big.NewInt(8e6)) // 8,000,000 VITE
-	ethMarketOrderAmtThreshold     = new(big.Int).Mul(commonTokenPow, big.NewInt(200))     // 200 ETH
-	bitcoinMarketOrderAmtThreshold = big.NewInt(10e8)                                      // 10 BTC
-	usdMarketOrderAmtThreshold     = big.NewInt(100000e6)                                  // 100,000 USD
+	ethMarketOrderAmtThreshold     = new(big.Int).Mul(commonTokenPow, big.NewInt(200)) // 200 ETH
+	bitcoinMarketOrderAmtThreshold = big.NewInt(10e8)                                  // 10 BTC
+	usdMarketOrderAmtThreshold     = big.NewInt(100000e6)                              // 100,000 USD
 
 	RateSumForFeeMine                = "0.6"                                             // 15% * 4
 	RateForStakingMine               = "0.2"                                             // 20%
@@ -1674,10 +1674,7 @@
 	return append(mineThresholdKeyPrefix, quoteTokenType)
 }
 
-<<<<<<< HEAD
-func GetMakerMiningAdmin(db interfaces.VmDb) *types.Address {
-=======
-func GetMarketOrderAmtThreshold(db vm_db.VmDb, quoteTokenType int32) *big.Int {
+func GetMarketOrderAmtThreshold(db interfaces.VmDb, quoteTokenType int32) *big.Int {
 	if val := getValueFromDb(db, GetMarketOrderAmtThresholdKey(uint8(quoteTokenType))); len(val) > 0 {
 		return new(big.Int).SetBytes(val)
 	} else {
@@ -1685,7 +1682,7 @@
 	}
 }
 
-func SaveMarketOrderAmtThreshold(db vm_db.VmDb, quoteTokenType uint8, amount *big.Int) {
+func SaveMarketOrderAmtThreshold(db interfaces.VmDb, quoteTokenType uint8, amount *big.Int) {
 	setValueToDb(db, GetMarketOrderAmtThresholdKey(quoteTokenType), amount.Bytes())
 }
 
@@ -1693,8 +1690,7 @@
 	return append(marketOrderAmtThresholdKeyPrefix, quoteTokenType)
 }
 
-func GetMakerMiningAdmin(db vm_db.VmDb) *types.Address {
->>>>>>> 601fabf0
+func GetMakerMiningAdmin(db interfaces.VmDb) *types.Address {
 	if mmaBytes := getValueFromDb(db, makerMiningAdminKey); len(mmaBytes) == types.AddressSize {
 		if makerMiningAdmin, err := types.BytesToAddress(mmaBytes); err == nil {
 			return &makerMiningAdmin
