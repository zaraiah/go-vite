package abi

import (
	"github.com/vitelabs/go-vite/common/helper"
	"github.com/vitelabs/go-vite/common/types"
	"github.com/vitelabs/go-vite/vm/abi"
	"github.com/vitelabs/go-vite/vm/util"
	"math/big"
	"strings"
)

const (
	jsonQuota = `
	[
		{"type":"function","name":"Pledge", "inputs":[{"name":"beneficiary","type":"address"}]},
		{"type":"function","name":"Stake", "inputs":[{"name":"beneficiary","type":"address"}]},
		{"type":"function","name":"StakeForQuota", "inputs":[{"name":"beneficiary","type":"address"}]},

		{"type":"function","name":"CancelPledge","inputs":[{"name":"beneficiary","type":"address"},{"name":"amount","type":"uint256"}]},
		{"type":"function","name":"CancelStake","inputs":[{"name":"beneficiary","type":"address"},{"name":"amount","type":"uint256"}]},
		{"type":"function","name":"CancelQuotaStaking","inputs":[{"name":"id","type":"bytes32"}]},

		{"type":"function","name":"AgentPledge", "inputs":[{"name":"stakeAddress","type":"address"},{"name":"beneficiary","type":"address"},{"name":"bid","type":"uint8"},{"name":"stakeHeight","type":"uint64"}]},
		{"type":"function","name":"DelegateStake", "inputs":[{"name":"stakeAddress","type":"address"},{"name":"beneficiary","type":"address"},{"name":"bid","type":"uint8"},{"name":"stakeHeight","type":"uint64"}]},
		{"type":"function","name":"StakeForQuotaWithCallback", "inputs":[{"name":"beneficiary","type":"address"},{"name":"stakeHeight","type":"uint64"}]},	

		{"type":"function","name":"AgentCancelPledge","inputs":[{"name":"stakeAddress","type":"address"},{"name":"beneficiary","type":"address"},{"name":"amount","type":"uint256"},{"name":"bid","type":"uint8"}]},
		{"type":"function","name":"CancelDelegateStake","inputs":[{"name":"stakeAddress","type":"address"},{"name":"beneficiary","type":"address"},{"name":"amount","type":"uint256"},{"name":"bid","type":"uint8"}]},
		{"type":"function","name":"CancelQuotaStakingWithCallback","inputs":[{"name":"id","type":"bytes32"}]},

		{"type":"callback","name":"AgentPledge","inputs":[{"name":"stakeAddress","type":"address"},{"name":"beneficiary","type":"address"},{"name":"amount","type":"uint256"},{"name":"bid","type":"uint8"},{"name":"success","type":"bool"}]},
		{"type":"callback","name":"DelegateStake","inputs":[{"name":"stakeAddress","type":"address"},{"name":"beneficiary","type":"address"},{"name":"amount","type":"uint256"},{"name":"bid","type":"uint8"},{"name":"success","type":"bool"}]},
		{"type":"callback","name":"StakeForQuotaWithCallback", "inputs":[{"name":"id","type":"bytes32"},{"name":"success","type":"bool"}]},	

		{"type":"callback","name":"AgentCancelPledge","inputs":[{"name":"stakeAddress","type":"address"},{"name":"beneficiary","type":"address"},{"name":"amount","type":"uint256"},{"name":"bid","type":"uint8"},{"name":"success","type":"bool"}]},
		{"type":"callback","name":"CancelDelegateStake","inputs":[{"name":"stakeAddress","type":"address"},{"name":"beneficiary","type":"address"},{"name":"amount","type":"uint256"},{"name":"bid","type":"uint8"},{"name":"success","type":"bool"}]},
		{"type":"callback","name":"CancelQuotaStakingWithCallback","inputs":[{"name":"id","type":"bytes32"},{"name":"success","type":"bool"}]},

		{"type":"variable","name":"stakeInfo","inputs":[{"name":"amount","type":"uint256"},{"name":"expirationHeight","type":"uint64"},{"name":"beneficiary","type":"address"},{"name":"isDelegated","type":"bool"},{"name":"delegateAddress","type":"address"},{"name":"bid","type":"uint8"}]},

		{"type":"variable","name":"stakeInfoV2","inputs":[{"name":"amount","type":"uint256"},{"name":"expirationHeight","type":"uint64"},{"name":"beneficiary","type":"address"},{"name":"id","type":"bytes32"}]},

		{"type":"variable","name":"stakeBeneficial","inputs":[{"name":"amount","type":"uint256"}]}
	]`

<<<<<<< HEAD
	MethodNameStake                 = "Pledge"
	MethodNameStakeV2               = "Stake"
	MethodNameCancelStake           = "CancelPledge"
	MethodNameCancelStakeV2         = "CancelStake"
	MethodNameDelegateStake         = "AgentPledge"
	MethodNameDelegateStakeV2       = "DelegateStake"
	MethodNameCancelDelegateStake   = "AgentCancelPledge"
	MethodNameCancelDelegateStakeV2 = "CancelDelegateStake"

	MethodNameDelegateStakeV3       = "DelegateStakeV3"
	MethodNameCancelDelegateStakeV3 = "CancelDelegateStakeV3"
	VariableNameStakeInfo           = "stakeInfo"
	VariableNameStakeBeneficial     = "stakeBeneficial"
=======
	MethodNameStake                   = "Pledge"
	MethodNameStakeV2                 = "Stake"
	MethodNameStakeV3                 = "StakeForQuota"
	MethodNameCancelStake             = "CancelPledge"
	MethodNameCancelStakeV2           = "CancelStake"
	MethodNameCancelStakeV3           = "CancelQuotaStaking"
	MethodNameDelegateStake           = "AgentPledge"
	MethodNameDelegateStakeV2         = "DelegateStake"
	MethodNameCancelDelegateStake     = "AgentCancelPledge"
	MethodNameCancelDelegateStakeV2   = "CancelDelegateStake"
	MethodNameStakeWithCallback       = "StakeForQuotaWithCallback"
	MethodNameCancelStakeWithCallback = "CancelQuotaStakingWithCallback"
	VariableNameStakeInfo             = "stakeInfo"
	VariableNameStakeInfoV2           = "stakeInfoV2"
	VariableNameStakeBeneficial       = "stakeBeneficial"
>>>>>>> a121fe2b
)

var (
	// ABIQuota is abi definition of quota contract
	ABIQuota, _        = abi.JSONToABIContract(strings.NewReader(jsonQuota))
	stakeInfoKeySize   = types.AddressSize + 8
	stakeInfoValueSize = 192
)

// VariableStakeBeneficial defines variable of stake beneficial amount in quota contract
type VariableStakeBeneficial struct {
	Amount *big.Int
}

// ParamCancelStake defines parameters of cancel stake method in quota contract
type ParamCancelStake struct {
	Beneficiary types.Address
	Amount      *big.Int
}

// ParamDelegateStake defines parameters of delegate stake method in quota contract
type ParamDelegateStake struct {
	StakeAddress types.Address
	Beneficiary  types.Address
	Bid          uint8
	StakeHeight  uint64
}

// ParamCancelDelegateStake defines parameters of cancel delegate stake method in quota contract
type ParamCancelDelegateStake struct {
	StakeAddress types.Address
	Beneficiary  types.Address
	Amount       *big.Int
	Bid          uint8
}

// GetStakeBeneficialKey generate db key for stake beneficial amount
func GetStakeBeneficialKey(beneficial types.Address) []byte {
	return beneficial.Bytes()
}

// GetStakeInfoKey generate db key for stake info
func GetStakeInfoKey(addr types.Address, index uint64) []byte {
	return append(addr.Bytes(), helper.LeftPadBytes(new(big.Int).SetUint64(index).Bytes(), 8)...)
}

// GetStakeInfoKeyPrefix is used for db iterator
func GetStakeInfoKeyPrefix(addr types.Address) []byte {
	return addr.Bytes()
}

// IsStakeInfoKey check whether a db key is stake info key
func IsStakeInfoKey(key []byte) bool {
	return len(key) == stakeInfoKeySize
}

// GetStakeAddrFromStakeInfoKey decode stake address from a stake info key
func GetStakeAddrFromStakeInfoKey(key []byte) types.Address {
	address, _ := types.BytesToAddress(key[:types.AddressSize])
	return address
}

// GetIndexFromStakeInfoKey decode index from a stake info key
func GetIndexFromStakeInfoKey(key []byte) uint64 {
	return new(big.Int).SetBytes(key[types.AddressSize:]).Uint64()
}

// GetStakeInfoList query stake info list by stake address, including delegate stake
func GetStakeInfoList(db StorageDatabase, stakeAddr types.Address) ([]*types.StakeInfo, *big.Int, error) {
	if *db.Address() != types.AddressQuota {
		return nil, nil, util.ErrAddressNotMatch
	}
	stakeAmount := big.NewInt(0)
	iterator, err := db.NewStorageIterator(GetStakeInfoKeyPrefix(stakeAddr))
	if err != nil {
		return nil, nil, err
	}
	defer iterator.Release()
	stakeInfoList := make([]*types.StakeInfo, 0)
	for {
		if !iterator.Next() {
			if iterator.Error() != nil {
				return nil, nil, iterator.Error()
			}
			break
		}
		if !filterKeyValue(iterator.Key(), iterator.Value(), IsStakeInfoKey) {
			continue
		}
		if stakeInfo, err := UnpackStakeInfo(iterator.Value()); err == nil &&
			stakeInfo.Amount != nil && stakeInfo.Amount.Sign() > 0 {
			stakeInfoList = append(stakeInfoList, stakeInfo)
			stakeAmount.Add(stakeAmount, stakeInfo.Amount)
		}
	}
	return stakeInfoList, stakeAmount, nil
}

// GetStakeBeneficialAmount query stake amount of beneficiary
func GetStakeBeneficialAmount(db StorageDatabase, beneficiary types.Address) (*big.Int, error) {
	if *db.Address() != types.AddressQuota {
		return nil, util.ErrAddressNotMatch
	}
	v, err := db.GetValue(GetStakeBeneficialKey(beneficiary))
	if err != nil {
		return nil, err
	}
	if len(v) == 0 {
		return big.NewInt(0), nil
	}
	amount := new(VariableStakeBeneficial)
	ABIQuota.UnpackVariable(amount, VariableNameStakeBeneficial, v)
	return amount.Amount, nil
}

// GetStakeInfo query exact stake info by stake address, delegate address, delegate type and bid
func GetStakeInfo(db StorageDatabase, stakeAddr, beneficiary, delegateAddr types.Address, isDelegated bool, bid uint8) (*types.StakeInfo, error) {
	iterator, err := db.NewStorageIterator(GetStakeInfoKeyPrefix(stakeAddr))
	util.DealWithErr(err)
	defer iterator.Release()
	for {
		if !iterator.Next() {
			if iterator.Error() != nil {
				return nil, iterator.Error()
			}
			break
		}
		if !IsStakeInfoKey(iterator.Key()) {
			continue
		}
		stakeInfo, _ := UnpackStakeInfo(iterator.Value())
		if stakeInfo.Beneficiary == beneficiary && stakeInfo.IsDelegated == isDelegated &&
			stakeInfo.DelegateAddress == delegateAddr && stakeInfo.Bid == bid {
			return stakeInfo, nil
		}
	}
	return nil, nil
}

var stakeInfoIdPrefix = []byte{0, 0, 0, 0, 0, 0, 0, 0, 0, 0}

func UnpackStakeInfo(value []byte) (*types.StakeInfo, error) {
	stakeInfo := new(types.StakeInfo)
	if len(value) == stakeInfoValueSize {
		if err := ABIQuota.UnpackVariable(stakeInfo, VariableNameStakeInfo, value); err != nil {
			return nil, err
		}
		if stakeInfo.IsDelegated {
			stakeInfo.Id, _ = types.BytesToHash(helper.JoinBytes(stakeInfoIdPrefix, []byte{stakeInfo.Bid}, stakeInfo.StakeAddress.Bytes()))
		} else {
			stakeInfo.Id = types.Hash{}
		}
	} else {
		if err := ABIQuota.UnpackVariable(stakeInfo, VariableNameStakeInfoV2, value); err != nil {
			return nil, err
		}
	}
	return stakeInfo, nil
}

// GetStakeListByPage batch query stake info under certain snapshot block status continuously by last query key
func GetStakeListByPage(db StorageDatabase, lastKey []byte, count uint64) ([]*types.StakeInfo, []byte, error) {
	iterator, err := db.NewStorageIterator(nil)
	util.DealWithErr(err)
	defer iterator.Release()

	if len(lastKey) > 0 {
		ok := iterator.Seek(lastKey)
		if !ok {
			return nil, nil, nil
		}
	}
	stakeInfoList := make([]*types.StakeInfo, 0, count)
	for {
		if !iterator.Next() {
			if iterator.Error() != nil {
				return nil, nil, iterator.Error()
			}
			break
		}
		if !IsStakeInfoKey(iterator.Key()) {
			continue
		}
		stakeInfo, err := UnpackStakeInfo(iterator.Value())
		if err != nil {
			continue
		}
		stakeInfo.StakeAddress = GetStakeAddrFromStakeInfoKey(iterator.Key())
		stakeInfoList = append(stakeInfoList, stakeInfo)
		count = count - 1
		if count == 0 {
			break
		}
	}
	return stakeInfoList, iterator.Key(), nil
}<|MERGE_RESOLUTION|>--- conflicted
+++ resolved
@@ -43,21 +43,6 @@
 		{"type":"variable","name":"stakeBeneficial","inputs":[{"name":"amount","type":"uint256"}]}
 	]`
 
-<<<<<<< HEAD
-	MethodNameStake                 = "Pledge"
-	MethodNameStakeV2               = "Stake"
-	MethodNameCancelStake           = "CancelPledge"
-	MethodNameCancelStakeV2         = "CancelStake"
-	MethodNameDelegateStake         = "AgentPledge"
-	MethodNameDelegateStakeV2       = "DelegateStake"
-	MethodNameCancelDelegateStake   = "AgentCancelPledge"
-	MethodNameCancelDelegateStakeV2 = "CancelDelegateStake"
-
-	MethodNameDelegateStakeV3       = "DelegateStakeV3"
-	MethodNameCancelDelegateStakeV3 = "CancelDelegateStakeV3"
-	VariableNameStakeInfo           = "stakeInfo"
-	VariableNameStakeBeneficial     = "stakeBeneficial"
-=======
 	MethodNameStake                   = "Pledge"
 	MethodNameStakeV2                 = "Stake"
 	MethodNameStakeV3                 = "StakeForQuota"
@@ -73,7 +58,6 @@
 	VariableNameStakeInfo             = "stakeInfo"
 	VariableNameStakeInfoV2           = "stakeInfoV2"
 	VariableNameStakeBeneficial       = "stakeBeneficial"
->>>>>>> a121fe2b
 )
 
 var (
