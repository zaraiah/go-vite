--- conflicted
+++ resolved
@@ -26,7 +26,6 @@
 }
 
 func initFork() {
-<<<<<<< HEAD
 	fork.SetForkPoints(&fork.ForkPoints{
 		SeedFork:            &fork.ForkPoint{Height: 100, Version: 1},
 		DexFork:             &fork.ForkPoint{Height: 200, Version: 2},
@@ -39,20 +38,7 @@
 		DexStableMarketFork: &fork.ForkPoint{Height: 600, Version: 9},
 		Version10:           &fork.ForkPoint{Height: 600, Version: 10},
 	})
-=======
-	fork.SetForkPoints(&config.ForkPoints{
-		SeedFork:            &config.ForkPoint{Height: 100, Version: 1},
-		DexFork:             &config.ForkPoint{Height: 200, Version: 2},
-		DexFeeFork:          &config.ForkPoint{Height: 250, Version: 3},
-		StemFork:            &config.ForkPoint{Height: 300, Version: 4},
-		LeafFork:            &config.ForkPoint{Height: 400, Version: 5},
-		EarthFork:           &config.ForkPoint{Height: 500, Version: 6},
-		DexMiningFork:       &config.ForkPoint{Height: 600, Version: 7},
-		DexRobotFork:        &config.ForkPoint{Height: 600, Version: 8},
-		DexStableMarketFork: &config.ForkPoint{Height: 600, Version: 9},
-		DexEnrichOrderFork:  &config.ForkPoint{Height: 600, Version: 10}})
 	fork.SetActiveChecker(mockActiveChecker{})
->>>>>>> 601fabf0
 }
 
 var (
