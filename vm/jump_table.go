package vm

import (
	"math/big"
)

type (
	executionFunc       func(pc *uint64, vm *VM, contract *contract, memory *memory, stack *stack) ([]byte, error)
	gasFunc             func(*VM, *contract, *stack, *memory, uint64) (uint64, error) // last parameter is the requested memory size as a uint64
	stackValidationFunc func(*stack) error
	memorySizeFunc      func(*stack) *big.Int
)

type operation struct {
	// execute is the operation function
	execute executionFunc
	// gasCost is the gas function and returns the gas required for execution
	gasCost gasFunc
	// validateStack validates the stack (size) for the operation
	validateStack stackValidationFunc
	// memorySize returns the memory size required for the operation
	memorySize memorySizeFunc

	halts   bool // indicates whether the operation should halt further execution
	jumps   bool // indicates whether the program counter should not increment
	writes  bool // determines whether this a state modifying operation
	valid   bool // indication whether the retrieved operation is valid and known
	reverts bool // determines whether the operation reverts state (implicitly halts)
	returns bool // determines whether the operations sets the return data content
}

var (
	simpleInstructionSet         = newSimpleInstructionSet()
	offchainSimpleInstructionSet = newOffchainSimpleInstructionSet()
)

func newSimpleInstructionSet() [256]operation {
	instructionSet := newBaseInstructionSet()
	instructionSet[ACCOUNTHEIGHT] = operation{
		execute:       opAccountHeight,
		gasCost:       constGasFunc(quickStepGas),
		validateStack: makeStackFunc(0, 1),
		valid:         true,
	}
	instructionSet[PREVHASH] = operation{
		execute:       opAccountHash,
		gasCost:       constGasFunc(quickStepGas),
		validateStack: makeStackFunc(0, 1),
		valid:         true,
	}
	instructionSet[FROMHASH] = operation{
		execute:       opFromHash,
		gasCost:       constGasFunc(quickStepGas),
		validateStack: makeStackFunc(0, 1),
		valid:         true,
	}

<<<<<<< HEAD
func newOffchainMintInstructionSet() [256]operation {
	instructionSet := newOffchainSimpleInstructionSet()
	instructionSet[ACCOUNTHEIGHT] = operation{
		execute:       opOffchainAccountHeight,
=======
	instructionSet[SEED] = operation{
		execute:       opSeed,
>>>>>>> 929d2cda
		gasCost:       constGasFunc(quickStepGas),
		validateStack: makeStackFunc(0, 1),
		valid:         true,
	}
	instructionSet[CALLER] = operation{
		execute:       opCaller,
		gasCost:       constGasFunc(quickStepGas),
		validateStack: makeStackFunc(0, 1),
		valid:         true,
	}
	instructionSet[CALLVALUE] = operation{
		execute:       opCallValue,
		gasCost:       constGasFunc(quickStepGas),
		validateStack: makeStackFunc(0, 1),
		valid:         true,
	}
	instructionSet[BALANCE] = operation{
		execute:       opBalance,
		gasCost:       constGasFunc(balanceGas),
		validateStack: makeStackFunc(1, 1),
		valid:         true,
	}
	instructionSet[TIMESTAMP] = operation{
		execute:       opTimestamp,
		gasCost:       constGasFunc(quickStepGas),
		validateStack: makeStackFunc(0, 1),
		valid:         true,
	}
	instructionSet[HEIGHT] = operation{
		execute:       opHeight,
		gasCost:       constGasFunc(quickStepGas),
		validateStack: makeStackFunc(0, 1),
		valid:         true,
	}
	instructionSet[TOKENID] = operation{
		execute:       opTokenId,
		gasCost:       constGasFunc(quickStepGas),
		validateStack: makeStackFunc(0, 1),
		valid:         true,
	}
	instructionSet[SSTORE] = operation{
		execute:       opSStore,
		gasCost:       gasSStore,
		validateStack: makeStackFunc(2, 0),
		valid:         true,
		writes:        true,
	}
	instructionSet[LOG0] = operation{
		execute:       makeLog(0),
		gasCost:       makeGasLog(0),
		validateStack: makeStackFunc(2, 0),
		memorySize:    memoryLog,
		valid:         true,
		writes:        true,
	}
	instructionSet[LOG1] = operation{
		execute:       makeLog(1),
		gasCost:       makeGasLog(1),
		validateStack: makeStackFunc(3, 0),
		memorySize:    memoryLog,
		valid:         true,
		writes:        true,
	}
	instructionSet[LOG2] = operation{
		execute:       makeLog(2),
		gasCost:       makeGasLog(2),
		validateStack: makeStackFunc(4, 0),
		memorySize:    memoryLog,
		valid:         true,
		writes:        true,
	}
	instructionSet[LOG3] = operation{
		execute:       makeLog(3),
		gasCost:       makeGasLog(3),
		validateStack: makeStackFunc(5, 0),
		memorySize:    memoryLog,
		valid:         true,
		writes:        true,
	}
	instructionSet[LOG4] = operation{
		execute:       makeLog(4),
		gasCost:       makeGasLog(4),
		validateStack: makeStackFunc(6, 0),
		memorySize:    memoryLog,
		valid:         true,
		writes:        true,
	}
	instructionSet[CALL] = operation{
		execute:       opCall,
		gasCost:       gasCall,
		validateStack: makeStackFunc(5, 0),
		memorySize:    memoryCall,
		valid:         true,
	}
	instructionSet[REVERT] = operation{
		execute:       opRevert,
		gasCost:       gasRevert,
		validateStack: makeStackFunc(2, 0),
		memorySize:    memoryRevert,
		valid:         true,
		reverts:       true,
		returns:       true,
	}
	return instructionSet
}

func newOffchainSimpleInstructionSet() [256]operation {
	instructionSet := newBaseInstructionSet()
	instructionSet[ACCOUNTHEIGHT] = operation{
		execute:       opOffchainAccountHeight,
		gasCost:       constGasFunc(quickStepGas),
		validateStack: makeStackFunc(0, 1),
		valid:         true,
	}
	instructionSet[PREVHASH] = operation{
		execute:       opOffchainAccountHash,
		gasCost:       constGasFunc(extStepGas),
		validateStack: makeStackFunc(1, 1),
		valid:         true,
	}
	instructionSet[FROMHASH] = operation{
		execute:       opOffchainFromHash,
		gasCost:       constGasFunc(quickStepGas),
		validateStack: makeStackFunc(0, 1),
		valid:         true,
	}
	instructionSet[SEED] = operation{
		execute:       opOffchainSeed,
		gasCost:       constGasFunc(quickStepGas),
		validateStack: makeStackFunc(0, 1),
		valid:         true,
	}
	instructionSet[CALLER] = operation{
		execute:       opOffchainCaller,
		gasCost:       constGasFunc(quickStepGas),
		validateStack: makeStackFunc(0, 1),
		valid:         true,
	}
	instructionSet[CALLVALUE] = operation{
		execute:       opOffchainCallValue,
		gasCost:       constGasFunc(quickStepGas),
		validateStack: makeStackFunc(0, 1),
		valid:         true,
	}
	instructionSet[BALANCE] = operation{
		execute:       opOffchainBalance,
		gasCost:       constGasFunc(balanceGas),
		validateStack: makeStackFunc(1, 1),
		valid:         true,
	}
	instructionSet[TIMESTAMP] = operation{
		execute:       opOffchainTimestamp,
		gasCost:       constGasFunc(quickStepGas),
		validateStack: makeStackFunc(0, 1),
		valid:         true,
	}
	instructionSet[HEIGHT] = operation{
		execute:       opOffchainHeight,
		gasCost:       constGasFunc(quickStepGas),
		validateStack: makeStackFunc(0, 1),
		valid:         true,
	}
	instructionSet[TOKENID] = operation{
		execute:       opOffchainTokenId,
		gasCost:       constGasFunc(quickStepGas),
		validateStack: makeStackFunc(0, 1),
		valid:         true,
	}
	instructionSet[SSTORE] = operation{
		execute:       opOffchainSStore,
		gasCost:       gasSStore,
		validateStack: makeStackFunc(2, 0),
		valid:         true,
		writes:        true,
	}
	instructionSet[LOG0] = operation{
		execute:       makeOffchainLog(0),
		gasCost:       makeGasLog(0),
		validateStack: makeStackFunc(2, 0),
		memorySize:    memoryLog,
		valid:         true,
		writes:        true,
	}
	instructionSet[LOG1] = operation{
		execute:       makeOffchainLog(1),
		gasCost:       makeGasLog(1),
		validateStack: makeStackFunc(3, 0),
		memorySize:    memoryLog,
		valid:         true,
		writes:        true,
	}
	instructionSet[LOG2] = operation{
		execute:       makeOffchainLog(2),
		gasCost:       makeGasLog(2),
		validateStack: makeStackFunc(4, 0),
		memorySize:    memoryLog,
		valid:         true,
		writes:        true,
	}
	instructionSet[LOG3] = operation{
		execute:       makeOffchainLog(3),
		gasCost:       makeGasLog(3),
		validateStack: makeStackFunc(5, 0),
		memorySize:    memoryLog,
		valid:         true,
		writes:        true,
	}
	instructionSet[LOG4] = operation{
		execute:       makeOffchainLog(4),
		gasCost:       makeGasLog(4),
		validateStack: makeStackFunc(6, 0),
		memorySize:    memoryLog,
		valid:         true,
		writes:        true,
	}
	instructionSet[CALL] = operation{
		execute:       opOffchainCall,
		gasCost:       gasCall,
		validateStack: makeStackFunc(5, 0),
		memorySize:    memoryCall,
		valid:         true,
	}
	instructionSet[REVERT] = operation{
		execute:       opOffchainRevert,
		gasCost:       gasRevert,
		validateStack: makeStackFunc(2, 0),
		memorySize:    memoryRevert,
		valid:         true,
		halts:         true,
	}
	return instructionSet
}

func newBaseInstructionSet() [256]operation {
	return [256]operation{
		STOP: {
			execute:       opStop,
			gasCost:       constGasFunc(0),
			validateStack: makeStackFunc(0, 0),
			halts:         true,
			valid:         true,
		},
		ADD: {
			execute:       opAdd,
			gasCost:       constGasFunc(fastestStepGas),
			validateStack: makeStackFunc(2, 1),
			valid:         true,
		},
		MUL: {
			execute:       opMul,
			gasCost:       constGasFunc(fastStepGas),
			validateStack: makeStackFunc(2, 1),
			valid:         true,
		},
		SUB: {
			execute:       opSub,
			gasCost:       constGasFunc(fastestStepGas),
			validateStack: makeStackFunc(2, 1),
			valid:         true,
		},
		DIV: {
			execute:       opDiv,
			gasCost:       constGasFunc(fastStepGas),
			validateStack: makeStackFunc(2, 1),
			valid:         true,
		},
		SDIV: {
			execute:       opSdiv,
			gasCost:       constGasFunc(fastStepGas),
			validateStack: makeStackFunc(2, 1),
			valid:         true,
		},
		MOD: {
			execute:       opMod,
			gasCost:       constGasFunc(fastStepGas),
			validateStack: makeStackFunc(2, 1),
			valid:         true,
		},
		SMOD: {
			execute:       opSmod,
			gasCost:       constGasFunc(fastStepGas),
			validateStack: makeStackFunc(2, 1),
			valid:         true,
		},
		ADDMOD: {
			execute:       opAddmod,
			gasCost:       constGasFunc(midStepGas),
			validateStack: makeStackFunc(3, 1),
			valid:         true,
		},
		MULMOD: {
			execute:       opMulmod,
			gasCost:       constGasFunc(midStepGas),
			validateStack: makeStackFunc(3, 1),
			valid:         true,
		},
		EXP: {
			execute:       opExp,
			gasCost:       gasExp,
			validateStack: makeStackFunc(2, 1),
			valid:         true,
		},
		SIGNEXTEND: {
			execute:       opSignExtend,
			gasCost:       constGasFunc(fastStepGas),
			validateStack: makeStackFunc(2, 1),
			valid:         true,
		},
		LT: {
			execute:       opLt,
			gasCost:       constGasFunc(fastestStepGas),
			validateStack: makeStackFunc(2, 1),
			valid:         true,
		},
		GT: {
			execute:       opGt,
			gasCost:       constGasFunc(fastestStepGas),
			validateStack: makeStackFunc(2, 1),
			valid:         true,
		},
		SLT: {
			execute:       opSlt,
			gasCost:       constGasFunc(fastestStepGas),
			validateStack: makeStackFunc(2, 1),
			valid:         true,
		},
		SGT: {
			execute:       opSgt,
			gasCost:       constGasFunc(fastestStepGas),
			validateStack: makeStackFunc(2, 1),
			valid:         true,
		},
		EQ: {
			execute:       opEq,
			gasCost:       constGasFunc(fastestStepGas),
			validateStack: makeStackFunc(2, 1),
			valid:         true,
		},
		ISZERO: {
			execute:       opIszero,
			gasCost:       constGasFunc(fastestStepGas),
			validateStack: makeStackFunc(1, 1),
			valid:         true,
		},
		AND: {
			execute:       opAnd,
			gasCost:       constGasFunc(fastestStepGas),
			validateStack: makeStackFunc(2, 1),
			valid:         true,
		},
		OR: {
			execute:       opOr,
			gasCost:       constGasFunc(fastestStepGas),
			validateStack: makeStackFunc(2, 1),
			valid:         true,
		},
		XOR: {
			execute:       opXor,
			gasCost:       constGasFunc(fastestStepGas),
			validateStack: makeStackFunc(2, 1),
			valid:         true,
		},
		NOT: {
			execute:       opNot,
			gasCost:       constGasFunc(fastestStepGas),
			validateStack: makeStackFunc(1, 1),
			valid:         true,
		},
		BYTE: {
			execute:       opByte,
			gasCost:       constGasFunc(fastestStepGas),
			validateStack: makeStackFunc(2, 1),
			valid:         true,
		},
		SHL: {
			execute:       opSHL,
			gasCost:       constGasFunc(fastestStepGas),
			validateStack: makeStackFunc(2, 1),
			valid:         true,
		},
		SHR: {
			execute:       opSHR,
			gasCost:       constGasFunc(fastestStepGas),
			validateStack: makeStackFunc(2, 1),
			valid:         true,
		},
		SAR: {
			execute:       opSAR,
			gasCost:       constGasFunc(fastestStepGas),
			validateStack: makeStackFunc(2, 1),
			valid:         true,
		},
		BLAKE2B: {
			execute:       opBlake2b,
			gasCost:       gasBlake2b,
			validateStack: makeStackFunc(2, 1),
			memorySize:    memoryBlake2b,
			valid:         true,
		},
		ADDRESS: {
			execute:       opAddress,
			gasCost:       constGasFunc(quickStepGas),
			validateStack: makeStackFunc(0, 1),
			valid:         true,
		},
		CALLDATALOAD: {
			execute:       opCallDataLoad,
			gasCost:       constGasFunc(fastestStepGas),
			validateStack: makeStackFunc(1, 1),
			valid:         true,
		},
		CALLDATASIZE: {
			execute:       opCallDataSize,
			gasCost:       constGasFunc(quickStepGas),
			validateStack: makeStackFunc(0, 1),
			valid:         true,
		},
		CALLDATACOPY: {
			execute:       opCallDataCopy,
			gasCost:       gasCallDataCopy,
			validateStack: makeStackFunc(3, 0),
			memorySize:    memoryCallDataCopy,
			valid:         true,
		},
		CODESIZE: {
			execute:       opCodeSize,
			gasCost:       constGasFunc(quickStepGas),
			validateStack: makeStackFunc(0, 1),
			valid:         true,
		},
		CODECOPY: {
			execute:       opCodeCopy,
			gasCost:       gasCodeCopy,
			validateStack: makeStackFunc(3, 0),
			memorySize:    memoryCodeCopy,
			valid:         true,
		},
		EXTCODESIZE: {
			execute:       opExtCodeSize,
			gasCost:       constGasFunc(extCodeSizeGas),
			validateStack: makeStackFunc(1, 1),
			valid:         true,
		},
		EXTCODECOPY: {
			execute:       opExtCodeCopy,
			gasCost:       gasExtCodeCopy,
			validateStack: makeStackFunc(4, 0),
			memorySize:    memoryExtCodeCopy,
			valid:         true,
		},
		RETURNDATASIZE: {
			execute:       opReturnDataSize,
			gasCost:       constGasFunc(quickStepGas),
			validateStack: makeStackFunc(0, 1),
			valid:         true,
		},
		RETURNDATACOPY: {
			execute:       opReturnDataCopy,
			gasCost:       gasReturnDataCopy,
			validateStack: makeStackFunc(3, 0),
			memorySize:    memoryReturnDataCopy,
			valid:         true,
		},
		POP: {
			execute:       opPop,
			gasCost:       constGasFunc(quickStepGas),
			validateStack: makeStackFunc(1, 0),
			valid:         true,
		},
		MLOAD: {
			execute:       opMload,
			gasCost:       gasMLoad,
			validateStack: makeStackFunc(1, 1),
			memorySize:    memoryMLoad,
			valid:         true,
		},
		MSTORE: {
			execute:       opMstore,
			gasCost:       gasMStore,
			validateStack: makeStackFunc(2, 0),
			memorySize:    memoryMStore,
			valid:         true,
		},
		MSTORE8: {
			execute:       opMstore8,
			gasCost:       gasMStore8,
			memorySize:    memoryMStore8,
			validateStack: makeStackFunc(2, 0),
			valid:         true,
		},
		SLOAD: {
			execute:       opSLoad,
			gasCost:       constGasFunc(sLoadGas),
			validateStack: makeStackFunc(1, 1),
			valid:         true,
		},
		JUMP: {
			execute:       opJump,
			gasCost:       constGasFunc(midStepGas),
			validateStack: makeStackFunc(1, 0),
			jumps:         true,
			valid:         true,
		},
		JUMPI: {
			execute:       opJumpi,
			gasCost:       constGasFunc(slowStepGas),
			validateStack: makeStackFunc(2, 0),
			jumps:         true,
			valid:         true,
		},
		PC: {
			execute:       opPc,
			gasCost:       constGasFunc(quickStepGas),
			validateStack: makeStackFunc(0, 1),
			valid:         true,
		},
		MSIZE: {
			execute:       opMsize,
			gasCost:       constGasFunc(quickStepGas),
			validateStack: makeStackFunc(0, 1),
			valid:         true,
		},
		JUMPDEST: {
			execute:       opJumpdest,
			gasCost:       constGasFunc(jumpdestGas),
			validateStack: makeStackFunc(0, 0),
			valid:         true,
		},
		PUSH1: {
			execute:       makePush(1, 1),
			gasCost:       gasPush,
			validateStack: makeStackFunc(0, 1),
			valid:         true,
		},
		PUSH2: {
			execute:       makePush(2, 2),
			gasCost:       gasPush,
			validateStack: makeStackFunc(0, 1),
			valid:         true,
		},
		PUSH3: {
			execute:       makePush(3, 3),
			gasCost:       gasPush,
			validateStack: makeStackFunc(0, 1),
			valid:         true,
		},
		PUSH4: {
			execute:       makePush(4, 4),
			gasCost:       gasPush,
			validateStack: makeStackFunc(0, 1),
			valid:         true,
		},
		PUSH5: {
			execute:       makePush(5, 5),
			gasCost:       gasPush,
			validateStack: makeStackFunc(0, 1),
			valid:         true,
		},
		PUSH6: {
			execute:       makePush(6, 6),
			gasCost:       gasPush,
			validateStack: makeStackFunc(0, 1),
			valid:         true,
		},
		PUSH7: {
			execute:       makePush(7, 7),
			gasCost:       gasPush,
			validateStack: makeStackFunc(0, 1),
			valid:         true,
		},
		PUSH8: {
			execute:       makePush(8, 8),
			gasCost:       gasPush,
			validateStack: makeStackFunc(0, 1),
			valid:         true,
		},
		PUSH9: {
			execute:       makePush(9, 9),
			gasCost:       gasPush,
			validateStack: makeStackFunc(0, 1),
			valid:         true,
		},
		PUSH10: {
			execute:       makePush(10, 10),
			gasCost:       gasPush,
			validateStack: makeStackFunc(0, 1),
			valid:         true,
		},
		PUSH11: {
			execute:       makePush(11, 11),
			gasCost:       gasPush,
			validateStack: makeStackFunc(0, 1),
			valid:         true,
		},
		PUSH12: {
			execute:       makePush(12, 12),
			gasCost:       gasPush,
			validateStack: makeStackFunc(0, 1),
			valid:         true,
		},
		PUSH13: {
			execute:       makePush(13, 13),
			gasCost:       gasPush,
			validateStack: makeStackFunc(0, 1),
			valid:         true,
		},
		PUSH14: {
			execute:       makePush(14, 14),
			gasCost:       gasPush,
			validateStack: makeStackFunc(0, 1),
			valid:         true,
		},
		PUSH15: {
			execute:       makePush(15, 15),
			gasCost:       gasPush,
			validateStack: makeStackFunc(0, 1),
			valid:         true,
		},
		PUSH16: {
			execute:       makePush(16, 16),
			gasCost:       gasPush,
			validateStack: makeStackFunc(0, 1),
			valid:         true,
		},
		PUSH17: {
			execute:       makePush(17, 17),
			gasCost:       gasPush,
			validateStack: makeStackFunc(0, 1),
			valid:         true,
		},
		PUSH18: {
			execute:       makePush(18, 18),
			gasCost:       gasPush,
			validateStack: makeStackFunc(0, 1),
			valid:         true,
		},
		PUSH19: {
			execute:       makePush(19, 19),
			gasCost:       gasPush,
			validateStack: makeStackFunc(0, 1),
			valid:         true,
		},
		PUSH20: {
			execute:       makePush(20, 20),
			gasCost:       gasPush,
			validateStack: makeStackFunc(0, 1),
			valid:         true,
		},
		PUSH21: {
			execute:       makePush(21, 21),
			gasCost:       gasPush,
			validateStack: makeStackFunc(0, 1),
			valid:         true,
		},
		PUSH22: {
			execute:       makePush(22, 22),
			gasCost:       gasPush,
			validateStack: makeStackFunc(0, 1),
			valid:         true,
		},
		PUSH23: {
			execute:       makePush(23, 23),
			gasCost:       gasPush,
			validateStack: makeStackFunc(0, 1),
			valid:         true,
		},
		PUSH24: {
			execute:       makePush(24, 24),
			gasCost:       gasPush,
			validateStack: makeStackFunc(0, 1),
			valid:         true,
		},
		PUSH25: {
			execute:       makePush(25, 25),
			gasCost:       gasPush,
			validateStack: makeStackFunc(0, 1),
			valid:         true,
		},
		PUSH26: {
			execute:       makePush(26, 26),
			gasCost:       gasPush,
			validateStack: makeStackFunc(0, 1),
			valid:         true,
		},
		PUSH27: {
			execute:       makePush(27, 27),
			gasCost:       gasPush,
			validateStack: makeStackFunc(0, 1),
			valid:         true,
		},
		PUSH28: {
			execute:       makePush(28, 28),
			gasCost:       gasPush,
			validateStack: makeStackFunc(0, 1),
			valid:         true,
		},
		PUSH29: {
			execute:       makePush(29, 29),
			gasCost:       gasPush,
			validateStack: makeStackFunc(0, 1),
			valid:         true,
		},
		PUSH30: {
			execute:       makePush(30, 30),
			gasCost:       gasPush,
			validateStack: makeStackFunc(0, 1),
			valid:         true,
		},
		PUSH31: {
			execute:       makePush(31, 31),
			gasCost:       gasPush,
			validateStack: makeStackFunc(0, 1),
			valid:         true,
		},
		PUSH32: {
			execute:       makePush(32, 32),
			gasCost:       gasPush,
			validateStack: makeStackFunc(0, 1),
			valid:         true,
		},
		DUP1: {
			execute:       makeDup(1),
			gasCost:       gasDup,
			validateStack: makeDupStackFunc(1),
			valid:         true,
		},
		DUP2: {
			execute:       makeDup(2),
			gasCost:       gasDup,
			validateStack: makeDupStackFunc(2),
			valid:         true,
		},
		DUP3: {
			execute:       makeDup(3),
			gasCost:       gasDup,
			validateStack: makeDupStackFunc(3),
			valid:         true,
		},
		DUP4: {
			execute:       makeDup(4),
			gasCost:       gasDup,
			validateStack: makeDupStackFunc(4),
			valid:         true,
		},
		DUP5: {
			execute:       makeDup(5),
			gasCost:       gasDup,
			validateStack: makeDupStackFunc(5),
			valid:         true,
		},
		DUP6: {
			execute:       makeDup(6),
			gasCost:       gasDup,
			validateStack: makeDupStackFunc(6),
			valid:         true,
		},
		DUP7: {
			execute:       makeDup(7),
			gasCost:       gasDup,
			validateStack: makeDupStackFunc(7),
			valid:         true,
		},
		DUP8: {
			execute:       makeDup(8),
			gasCost:       gasDup,
			validateStack: makeDupStackFunc(8),
			valid:         true,
		},
		DUP9: {
			execute:       makeDup(9),
			gasCost:       gasDup,
			validateStack: makeDupStackFunc(9),
			valid:         true,
		},
		DUP10: {
			execute:       makeDup(10),
			gasCost:       gasDup,
			validateStack: makeDupStackFunc(10),
			valid:         true,
		},
		DUP11: {
			execute:       makeDup(11),
			gasCost:       gasDup,
			validateStack: makeDupStackFunc(11),
			valid:         true,
		},
		DUP12: {
			execute:       makeDup(12),
			gasCost:       gasDup,
			validateStack: makeDupStackFunc(12),
			valid:         true,
		},
		DUP13: {
			execute:       makeDup(13),
			gasCost:       gasDup,
			validateStack: makeDupStackFunc(13),
			valid:         true,
		},
		DUP14: {
			execute:       makeDup(14),
			gasCost:       gasDup,
			validateStack: makeDupStackFunc(14),
			valid:         true,
		},
		DUP15: {
			execute:       makeDup(15),
			gasCost:       gasDup,
			validateStack: makeDupStackFunc(15),
			valid:         true,
		},
		DUP16: {
			execute:       makeDup(16),
			gasCost:       gasDup,
			validateStack: makeDupStackFunc(16),
			valid:         true,
		},
		SWAP1: {
			execute:       makeSwap(1),
			gasCost:       gasSwap,
			validateStack: makeSwapStackFunc(2),
			valid:         true,
		},
		SWAP2: {
			execute:       makeSwap(2),
			gasCost:       gasSwap,
			validateStack: makeSwapStackFunc(3),
			valid:         true,
		},
		SWAP3: {
			execute:       makeSwap(3),
			gasCost:       gasSwap,
			validateStack: makeSwapStackFunc(4),
			valid:         true,
		},
		SWAP4: {
			execute:       makeSwap(4),
			gasCost:       gasSwap,
			validateStack: makeSwapStackFunc(5),
			valid:         true,
		},
		SWAP5: {
			execute:       makeSwap(5),
			gasCost:       gasSwap,
			validateStack: makeSwapStackFunc(6),
			valid:         true,
		},
		SWAP6: {
			execute:       makeSwap(6),
			gasCost:       gasSwap,
			validateStack: makeSwapStackFunc(7),
			valid:         true,
		},
		SWAP7: {
			execute:       makeSwap(7),
			gasCost:       gasSwap,
			validateStack: makeSwapStackFunc(8),
			valid:         true,
		},
		SWAP8: {
			execute:       makeSwap(8),
			gasCost:       gasSwap,
			validateStack: makeSwapStackFunc(9),
			valid:         true,
		},
		SWAP9: {
			execute:       makeSwap(9),
			gasCost:       gasSwap,
			validateStack: makeSwapStackFunc(10),
			valid:         true,
		},
		SWAP10: {
			execute:       makeSwap(10),
			gasCost:       gasSwap,
			validateStack: makeSwapStackFunc(11),
			valid:         true,
		},
		SWAP11: {
			execute:       makeSwap(11),
			gasCost:       gasSwap,
			validateStack: makeSwapStackFunc(12),
			valid:         true,
		},
		SWAP12: {
			execute:       makeSwap(12),
			gasCost:       gasSwap,
			validateStack: makeSwapStackFunc(13),
			valid:         true,
		},
		SWAP13: {
			execute:       makeSwap(13),
			gasCost:       gasSwap,
			validateStack: makeSwapStackFunc(14),
			valid:         true,
		},
		SWAP14: {
			execute:       makeSwap(14),
			gasCost:       gasSwap,
			validateStack: makeSwapStackFunc(15),
			valid:         true,
		},
		SWAP15: {
			execute:       makeSwap(15),
			gasCost:       gasSwap,
			validateStack: makeSwapStackFunc(16),
			valid:         true,
		},
		SWAP16: {
			execute:       makeSwap(16),
			gasCost:       gasSwap,
			validateStack: makeSwapStackFunc(17),
			valid:         true,
		},
		RETURN: {
			execute:       opReturn,
			gasCost:       gasReturn,
			validateStack: makeStackFunc(2, 0),
			memorySize:    memoryReturn,
			halts:         true,
			valid:         true,
		},
		DELEGATECALL: {
			execute:       opDelegateCall,
			gasCost:       gasDelegateCall,
			validateStack: makeStackFunc(5, 1),
			memorySize:    memoryDelegateCall,
			valid:         true,
			returns:       true,
		},
	}
}<|MERGE_RESOLUTION|>--- conflicted
+++ resolved
@@ -55,15 +55,8 @@
 		valid:         true,
 	}
 
-<<<<<<< HEAD
-func newOffchainMintInstructionSet() [256]operation {
-	instructionSet := newOffchainSimpleInstructionSet()
-	instructionSet[ACCOUNTHEIGHT] = operation{
-		execute:       opOffchainAccountHeight,
-=======
 	instructionSet[SEED] = operation{
 		execute:       opSeed,
->>>>>>> 929d2cda
 		gasCost:       constGasFunc(quickStepGas),
 		validateStack: makeStackFunc(0, 1),
 		valid:         true,
