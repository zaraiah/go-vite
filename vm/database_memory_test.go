package vm

import (
	"encoding/hex"
	"github.com/vitelabs/go-vite/common/types"
	"github.com/vitelabs/go-vite/crypto"
	"github.com/vitelabs/go-vite/interfaces"
	"github.com/vitelabs/go-vite/ledger"
	"math/big"
)

var (
	balanceKey = "$BALANCE"
	codeKey    = "$CODE"
)

func getBalanceKey(tokenID *types.TokenTypeId) string {
	return balanceKey + tokenID.String()
}

func getCodeKey(addr types.Address) string {
	return codeKey + addr.String()
}

// test database for single call
type memoryDatabase struct {
	addr            types.Address
	storage         map[string][]byte
	originalStorage map[string][]byte
	logList         []*ledger.VmLog
	sb              *ledger.SnapshotBlock
}

func newMemoryDatabase(addr types.Address, sb *ledger.SnapshotBlock) *memoryDatabase {
	return &memoryDatabase{
		addr:            addr,
		storage:         make(map[string][]byte),
		originalStorage: make(map[string][]byte),
		logList:         make([]*ledger.VmLog, 0),
		sb:              sb,
	}
}
func (db *memoryDatabase) GetBalance(tokenTypeID *types.TokenTypeId) (*big.Int, error) {
	if balance, ok := db.storage[getBalanceKey(tokenTypeID)]; ok {
		return new(big.Int).SetBytes(balance), nil
	}
	return big.NewInt(0), nil
}
func (db *memoryDatabase) SetBalance(tokenTypeID *types.TokenTypeId, amount *big.Int) {
	if amount == nil {
		delete(db.storage, getBalanceKey(tokenTypeID))
	} else {
		db.storage[getBalanceKey(tokenTypeID)] = amount.Bytes()
	}
}
func (db *memoryDatabase) GetSnapshotBlockByHeight(height uint64) (*ledger.SnapshotBlock, error) {
	return nil, nil
}

func (db *memoryDatabase) Reset()  {}
func (db *memoryDatabase) Finish() {}

func (db *memoryDatabase) SetContractCode(code []byte) {
	db.storage[getCodeKey(db.addr)] = code
}
func (db *memoryDatabase) GetContractCode() ([]byte, error) {
	if code, ok := db.storage[getCodeKey(db.addr)]; ok {
		return code, nil
	}
	return nil, nil
}

func (db *memoryDatabase) GetContractCodeBySnapshotBlock(addr *types.Address, snapshotBlock *ledger.SnapshotBlock) ([]byte, error) {
	if code, ok := db.storage[getCodeKey(*addr)]; ok {
		return code, nil
	}
	return nil, nil
}

func (db *memoryDatabase) GetOriginalValue(key []byte) ([]byte, error) {
	if data, ok := db.originalStorage[hex.EncodeToString(key)]; ok {
		return data, nil
	}
	return nil, nil
}

func (db *memoryDatabase) GetValue(key []byte) ([]byte, error) {
	if data, ok := db.storage[hex.EncodeToString(key)]; ok {
		return data, nil
	}
	return nil, nil
}
func (db *memoryDatabase) SetValue(key []byte, value []byte) error {
	if len(value) == 0 {
		delete(db.storage, hex.EncodeToString(key))
	} else {
		db.storage[hex.EncodeToString(key)] = value
	}
	return nil
}
func (db *memoryDatabase) PrintStorage() string {
	str := "["
	for key, value := range db.storage {
		str += key + "=>" + hex.EncodeToString(value) + ", "
	}
	str += "]"
	return str
}
func (db *memoryDatabase) GetReceiptHash() *types.Hash {
	return &types.Hash{}
}
func (db *memoryDatabase) AddLog(log *ledger.VmLog) {
	db.logList = append(db.logList, log)
}
func (db *memoryDatabase) GetLogListHash() *types.Hash {
	if len(db.logList) == 0 {
		return nil
	}
	var source []byte
	for _, vmLog := range db.logList {
		for _, topic := range vmLog.Topics {
			source = append(source, topic.Bytes()...)
		}
		source = append(source, vmLog.Data...)
	}

	hash, _ := types.BytesToHash(crypto.Hash256(source))
	return &hash
}

func (db *memoryDatabase) GetLogList() ledger.VmLogList {
	return db.logList
}
func (db *memoryDatabase) GetHistoryLogList(logHash *types.Hash) (ledger.VmLogList, error) {
	return nil, nil
}

func (db *memoryDatabase) NewStorageIterator(prefix []byte) (interfaces.StorageIterator, error) {
	return nil, nil
}

func (db *memoryDatabase) Address() *types.Address {
	return &db.addr
}
func (db *memoryDatabase) LatestSnapshotBlock() (*ledger.SnapshotBlock, error) {
	return db.sb, nil
}
func (db *memoryDatabase) PrevAccountBlock() (*ledger.AccountBlock, error) {
	return nil, nil
}

func (db *memoryDatabase) GetGenesisSnapshotBlock() *ledger.SnapshotBlock {
	sb, _ := db.LatestSnapshotBlock()
	return sb
}

func (db *memoryDatabase) GetUnsavedStorage() [][2][]byte {
	return nil
}

func (db *memoryDatabase) GetUnsavedBalanceMap() map[types.TokenTypeId]*big.Int {
	return nil
}
func (db *memoryDatabase) GetUnsavedContractMeta() map[types.Address]*ledger.ContractMeta {
	return nil
}
func (db *memoryDatabase) GetUnsavedContractCode() []byte {
	return nil
}

func (db *memoryDatabase) DebugGetStorage() (map[string][]byte, error) {
	return db.storage, nil
}

func (db *memoryDatabase) IsContractAccount() (bool, error) {
	return len(db.storage[getCodeKey(db.addr)]) > 0, nil
}

func (db *memoryDatabase) GetCallDepth(hash *types.Hash) (uint16, error) {
	return 0, nil
}
func (db *memoryDatabase) SetCallDepth(uint16) {
}

func (db *memoryDatabase) GetUnsavedCallDepth() uint16 {
	return 0
}

func (db *memoryDatabase) DeleteValue(key []byte) {
	delete(db.storage, hex.EncodeToString(key))
}

func (db *memoryDatabase) GetUnconfirmedBlocks(address types.Address) []*ledger.AccountBlock {
	return nil
}
func (db *memoryDatabase) GetQuotaUsedList(addr types.Address) []types.QuotaInfo {
	list := make([]types.QuotaInfo, 75)
	for i := range list {
		list[i] = types.QuotaInfo{BlockCount: 0, QuotaTotal: 0, QuotaUsedTotal: 0}
	}
	return list
}

<<<<<<< HEAD
func (db *memoryDatabase) GetAccountBlockByHash(blockHash types.Hash) (*ledger.AccountBlock, error) {
	return nil, nil
}

func (db *memoryDatabase) GetCompleteBlockByHash(blockHash types.Hash) (*ledger.AccountBlock, error) {
	return nil, nil
=======
func (db *memoryDatabase) GetGlobalQuota() types.QuotaInfo {
	return types.QuotaInfo{}
>>>>>>> c0f56c8c
}

func (db *memoryDatabase) SetContractMeta(toAddr types.Address, meta *ledger.ContractMeta) {
}

func (db *memoryDatabase) GetContractMeta() (*ledger.ContractMeta, error) {
	return &ledger.ContractMeta{Gid: types.DELEGATE_GID, SendConfirmedTimes: 0, QuotaRatio: 10}, nil
}

func (db *memoryDatabase) GetConfirmSnapshotHeader(blockHash types.Hash) (*ledger.SnapshotBlock, error) {
	return db.LatestSnapshotBlock()
}
func (db *memoryDatabase) GetContractMetaInSnapshot(contractAddress types.Address, snapshotBlock *ledger.SnapshotBlock) (*ledger.ContractMeta, error) {
	return &ledger.ContractMeta{Gid: types.DELEGATE_GID, SendConfirmedTimes: 0, QuotaRatio: 10}, nil
}

func (db *memoryDatabase) GetPledgeBeneficialAmount(addr *types.Address) (*big.Int, error) {
	return big.NewInt(0), nil
}
func (db *memoryDatabase) GetConfirmedTimes(blockHash types.Hash) (uint64, error) {
	return 0, nil
}
func (db *memoryDatabase) GetLatestAccountBlock(addr types.Address) (*ledger.AccountBlock, error) {
	return nil, nil
}
func (db *memoryDatabase) CanWrite() bool {
	return false
}<|MERGE_RESOLUTION|>--- conflicted
+++ resolved
@@ -201,17 +201,16 @@
 	return list
 }
 
-<<<<<<< HEAD
-func (db *memoryDatabase) GetAccountBlockByHash(blockHash types.Hash) (*ledger.AccountBlock, error) {
-	return nil, nil
-}
-
-func (db *memoryDatabase) GetCompleteBlockByHash(blockHash types.Hash) (*ledger.AccountBlock, error) {
-	return nil, nil
-=======
 func (db *memoryDatabase) GetGlobalQuota() types.QuotaInfo {
 	return types.QuotaInfo{}
->>>>>>> c0f56c8c
+}
+
+func (db *memoryDatabase) GetAccountBlockByHash(blockHash types.Hash) (*ledger.AccountBlock, error) {
+	return nil, nil
+}
+
+func (db *memoryDatabase) GetCompleteBlockByHash(blockHash types.Hash) (*ledger.AccountBlock, error) {
+	return nil, nil
 }
 
 func (db *memoryDatabase) SetContractMeta(toAddr types.Address, meta *ledger.ContractMeta) {
