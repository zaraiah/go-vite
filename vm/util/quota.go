package util

import (
	"github.com/vitelabs/go-vite/common/fork"
	"github.com/vitelabs/go-vite/common/helper"
	"github.com/vitelabs/go-vite/ledger"
)

const (
<<<<<<< HEAD
	TxDataGas             uint64 = 68
	TxGas                 uint64 = 21000 // Per transaction not creating a contract.
	txContractCreationGas uint64 = 53000 // Per transaction that creates a contract.
	ConfirmGas            uint64 = 200
	CommonQuotaRatio      uint8  = 10
	QuotaRatioDivision    uint64 = 10
	OneRound              uint64 = 75
=======
	CommonQuotaRatio   uint8  = 10
	QuotaRatioDivision uint64 = 10
>>>>>>> 75552c89
)

func MultipleCost(cost uint64, quotaRatio uint8) (uint64, error) {
	if quotaRatio < CommonQuotaRatio {
		return 0, ErrInvalidQuotaRatio
	}
	if quotaRatio == CommonQuotaRatio {
		return cost, nil
	}
	ratioUint64 := uint64(quotaRatio)
	if cost > helper.MaxUint64/ratioUint64 {
		return 0, ErrGasUintOverflow
	}
	return cost * ratioUint64 / QuotaRatioDivision, nil
}

func UseQuota(quotaLeft, cost uint64) (uint64, error) {
	if quotaLeft < cost {
		return 0, ErrOutOfQuota
	}
	quotaLeft = quotaLeft - cost
	return quotaLeft, nil
}

func UseQuotaWithFlag(quotaLeft, cost uint64, flag bool) (uint64, error) {
	if flag {
		return UseQuota(quotaLeft, cost)
	}
	return quotaLeft + cost, nil
}

func IntrinsicGasCost(data []byte, baseGas uint64, confirmTime uint8, gasTable *GasTable) (uint64, error) {
	var gas uint64
	gas = baseGas
	gasData, err := DataGasCost(data, gasTable)
	if err != nil || helper.MaxUint64-gas < gasData {
		return 0, ErrGasUintOverflow
	}
	gas = gas + gasData
	if confirmTime == 0 {
		return gas, nil
	}
	confirmGas := uint64(confirmTime) * gasTable.ConfirmTimeGas
	if helper.MaxUint64-gas < confirmGas {
		return 0, ErrGasUintOverflow
	}
	return gas + confirmGas, nil
}

func DataGasCost(data []byte, gasTable *GasTable) (uint64, error) {
	var gas uint64
	if l := uint64(len(data)); l > 0 {
<<<<<<< HEAD
		if helper.MaxUint64/TxDataGas < l {
			return 0, ErrGasUintOverflow
		}
		gas = l * TxDataGas
=======
		if helper.MaxUint64/gasTable.TxDataGas < l {
			return 0, ErrGasUintOverflow
		}
		gas = l * gasTable.TxDataGas
>>>>>>> 75552c89
	}
	return gas, nil
}

<<<<<<< HEAD
func TotalGasCost(baseCost uint64, data []byte) (uint64, error) {
	dataCost, err := DataGasCost(data)
	if err != nil {
		return 0, err
	}
	totalCost, overflow := helper.SafeAdd(baseCost, dataCost)
=======
func TxGasCost(data []byte, gasTable *GasTable) (uint64, error) {
	dataCost, err := DataGasCost(data, gasTable)
	if err != nil {
		return 0, err
	}
	totalCost, overflow := helper.SafeAdd(gasTable.TxGas, dataCost)
>>>>>>> 75552c89
	if overflow {
		return 0, err
	}
	return totalCost, nil
}

func CalcQuotaUsed(useQuota bool, quotaTotal, quotaAddition, quotaLeft uint64, err error) (q uint64, qUsed uint64) {
	if !useQuota {
		return 0, 0
	}
	if err == ErrOutOfQuota {
		return 0, 0
	} else {
		qUsed = quotaTotal - quotaLeft
		if qUsed < quotaAddition {
			return 0, qUsed
		} else {
			return qUsed - quotaAddition, qUsed
		}
	}
}

func IsPoW(block *ledger.AccountBlock) bool {
	return len(block.Nonce) > 0
}

type GasTable struct {
	AddGas            uint64
	MulGas            uint64
	SubGas            uint64
	DivGas            uint64
	SdivGas           uint64
	ModGas            uint64
	SmodGas           uint64
	AddmodGas         uint64
	MulmodGas         uint64
	ExpGas            uint64
	ExpByteGas        uint64
	SignextendGas     uint64
	LtGas             uint64
	GtGas             uint64
	SltGas            uint64
	SgtGas            uint64
	EqGas             uint64
	IszeroGas         uint64
	AndGas            uint64
	OrGas             uint64
	XorGas            uint64
	NotGas            uint64
	ByteGas           uint64
	ShlGas            uint64
	ShrGas            uint64
	SarGas            uint64
	Blake2bGas        uint64
	Blake2bWordGas    uint64
	AddressGas        uint64
	BalanceGas        uint64
	CallerGas         uint64
	CallvalueGas      uint64
	CalldataloadGas   uint64
	CalldatasizeGas   uint64
	CalldatacopyGas   uint64
	MemcopyWordGas    uint64
	CodesizeGas       uint64
	CodeCopyGas       uint64
	ReturndatasizeGas uint64
	ReturndatacopyGas uint64
	TimestampGas      uint64
	HeightGas         uint64
	TokenidGas        uint64
	AccountheightGas  uint64
	PrevhashGas       uint64
	FromhashGas       uint64
	SeedGas           uint64
	RandomGas         uint64
	PopGas            uint64
	MloadGas          uint64
	MstoreGas         uint64
	Mstore8Gas        uint64
	SloadGas          uint64
	SstoreResetGas    uint64
	SstoreInitGas     uint64
	SstoreCleanGas    uint64
	SstoreNoopGas     uint64
	SstoreMemGas      uint64
	JumpGas           uint64
	JumpiGas          uint64
	PcGas             uint64
	MsizeGas          uint64
	JumpdestGas       uint64
	PushGas           uint64
	DupGas            uint64
	SwapGas           uint64
	LogGas            uint64
	LogTopicGas       uint64
	LogDataGas        uint64
	CallMinusGas      uint64
	MemGasDivision    uint64
	ConfirmTimeGas    uint64
	CodeGas           uint64
	MemGas            uint64

	TxGas               uint64
	TxDataGas           uint64
	CreateTxRequestGas  uint64
	CreateTxResponseGas uint64

	RegisterGas                    uint64
	UpdateRegistrationGas          uint64
	CancelRegisterGas              uint64
	RewardGas                      uint64
	VoteGas                        uint64
	CancelVoteGas                  uint64
	PledgeGas                      uint64
	CancelPledgeGas                uint64
	AgentPledgeGas                 uint64
	AgentCancelPledgeGas           uint64
	MintGas                        uint64
	IssueGas                       uint64
	BurnGas                        uint64
	TransferOwnerGas               uint64
	ChangeTokenTypeGas             uint64
	GetTokenInfoGas                uint64
	DexFundDepositGas              uint64
	DexFundWithdrawGas             uint64
	DexFundNewMarketGas            uint64
	DexFundNewOrderGas             uint64
	DexFundSettleOrdersGas         uint64
	DexFundPeriodJobGas            uint64
	DexFundPledgeForVxGas          uint64
	DexFundPledgeForVipGas         uint64
	DexFundPledgeCallbackGas       uint64
	DexFundCancelPledgeCallbackGas uint64
	DexFundGetTokenInfoCallbackGas uint64
	DexFundOwnerConfigGas          uint64
	DexFundOwnerConfigTradeGas     uint64
	DexFundMarketOwnerConfigGas    uint64
	DexFundTransferTokenOwnerGas   uint64
	DexFundNotifyTimeGas           uint64
	DexFundNewInviterGas           uint64
	DexFundBindInviteCodeGas       uint64
	DexFundEndorseVxMinePoolGas    uint64
	DexFundSettleMakerMinedVxGas   uint64
}

var (
	initGasTable = GasTable{
		AddGas:                3,
		MulGas:                5,
		SubGas:                3,
		DivGas:                5,
		SdivGas:               5,
		ModGas:                5,
		SmodGas:               5,
		AddmodGas:             8,
		MulmodGas:             8,
		ExpGas:                10,
		ExpByteGas:            50,
		SignextendGas:         5,
		LtGas:                 3,
		GtGas:                 3,
		SltGas:                3,
		SgtGas:                3,
		EqGas:                 3,
		IszeroGas:             3,
		AndGas:                3,
		OrGas:                 3,
		XorGas:                3,
		NotGas:                3,
		ByteGas:               3,
		ShlGas:                3,
		ShrGas:                3,
		SarGas:                3,
		Blake2bGas:            30,
		Blake2bWordGas:        6,
		AddressGas:            2,
		BalanceGas:            400,
		CallerGas:             2,
		CallvalueGas:          2,
		CalldataloadGas:       3,
		CalldatasizeGas:       2,
		CalldatacopyGas:       3,
		MemcopyWordGas:        3,
		CodesizeGas:           2,
		CodeCopyGas:           3,
		ReturndatasizeGas:     2,
		ReturndatacopyGas:     3,
		TimestampGas:          2,
		HeightGas:             2,
		TokenidGas:            2,
		AccountheightGas:      2,
		PrevhashGas:           2,
		FromhashGas:           2,
		SeedGas:               2,
		RandomGas:             2,
		PopGas:                2,
		MloadGas:              3,
		MstoreGas:             3,
		Mstore8Gas:            3,
		SloadGas:              200,
		SstoreResetGas:        5000,
		SstoreInitGas:         20000,
		SstoreCleanGas:        100,
		SstoreNoopGas:         200,
		SstoreMemGas:          200,
		JumpGas:               8,
		JumpiGas:              10,
		PcGas:                 2,
		MsizeGas:              2,
		JumpdestGas:           1,
		PushGas:               3,
		DupGas:                3,
		SwapGas:               3,
		LogGas:                375,
		LogTopicGas:           375,
		LogDataGas:            8,
		CallMinusGas:          10000,
		MemGasDivision:        512,
		ConfirmTimeGas:        200,
		CodeGas:               200,
		MemGas:                3,
		TxGas:                 21000,
		TxDataGas:             68,
		CreateTxRequestGas:    21000,
		CreateTxResponseGas:   53000,
		RegisterGas:           62200,
		UpdateRegistrationGas: 62200,
		CancelRegisterGas:     83200,
		RewardGas:             68200,
		VoteGas:               62000,
		CancelVoteGas:         62000,
		PledgeGas:             82000,
		CancelPledgeGas:       73000,
		AgentPledgeGas:        82000,
		AgentCancelPledgeGas:  73000,
		MintGas:               104525,
		IssueGas:              69325,
		BurnGas:               48837,
		TransferOwnerGas:      58981,
		ChangeTokenTypeGas:    63125,
		GetTokenInfoGas:       63200,
	}

	viteGasTable = GasTable{
		AddGas:            2,
		MulGas:            2,
		SubGas:            2,
		DivGas:            3,
		SdivGas:           5,
		ModGas:            3,
		SmodGas:           4,
		AddmodGas:         4,
		MulmodGas:         5,
		ExpGas:            10,
		ExpByteGas:        50,
		SignextendGas:     2,
		LtGas:             2,
		GtGas:             2,
		SltGas:            2,
		SgtGas:            2,
		EqGas:             2,
		IszeroGas:         1,
		AndGas:            2,
		OrGas:             2,
		XorGas:            2,
		NotGas:            2,
		ByteGas:           2,
		ShlGas:            2,
		ShrGas:            2,
		SarGas:            3,
		Blake2bGas:        20,
		Blake2bWordGas:    1,
		AddressGas:        1,
		BalanceGas:        150,
		CallerGas:         1,
		CallvalueGas:      1,
		CalldataloadGas:   2,
		CalldatasizeGas:   1,
		CalldatacopyGas:   3,
		MemcopyWordGas:    3,
		CodesizeGas:       1,
		CodeCopyGas:       3,
		ReturndatasizeGas: 1,
		ReturndatacopyGas: 3,
		TimestampGas:      1,
		HeightGas:         1,
		TokenidGas:        1,
		AccountheightGas:  1,
		PrevhashGas:       1,
		FromhashGas:       1,
		SeedGas:           200,
		RandomGas:         250,
		PopGas:            1,
		MloadGas:          2,
		MstoreGas:         1,
		Mstore8Gas:        1,
		SloadGas:          150,
		SstoreResetGas:    15000,
		SstoreInitGas:     15000,
		SstoreCleanGas:    0,
		SstoreNoopGas:     200,
		SstoreMemGas:      200,
		JumpGas:           4,
		JumpiGas:          4,
		PcGas:             1,
		MsizeGas:          1,
		JumpdestGas:       1,
		PushGas:           1,
		DupGas:            1,
		SwapGas:           2,
		LogGas:            375,
		LogTopicGas:       375,
		LogDataGas:        12,
		CallMinusGas:      13500,
		MemGasDivision:    1024,
		ConfirmTimeGas:    40,
		CodeGas:           160,
		MemGas:            1,

		TxGas:               21000,
		TxDataGas:           68,
		CreateTxRequestGas:  31000,
		CreateTxResponseGas: 31000,

		RegisterGas:                    168000,
		UpdateRegistrationGas:          168000,
		CancelRegisterGas:              126000,
		RewardGas:                      147000,
		VoteGas:                        84000,
		CancelVoteGas:                  52500,
		PledgeGas:                      105000,
		CancelPledgeGas:                105000,
		AgentPledgeGas:                 115500,
		AgentCancelPledgeGas:           115500,
		MintGas:                        189000,
		IssueGas:                       126000,
		BurnGas:                        115500,
		TransferOwnerGas:               136500,
		ChangeTokenTypeGas:             115500,
		GetTokenInfoGas:                31500,
		DexFundDepositGas:              10500,
		DexFundWithdrawGas:             10500,
		DexFundNewMarketGas:            31500,
		DexFundNewOrderGas:             25200,
		DexFundSettleOrdersGas:         21000,
		DexFundPeriodJobGas:            8400,
		DexFundPledgeForVxGas:          31500,
		DexFundPledgeForVipGas:         31500,
		DexFundPledgeCallbackGas:       12600,
		DexFundCancelPledgeCallbackGas: 16800,
		DexFundGetTokenInfoCallbackGas: 10500,
		DexFundOwnerConfigGas:          16800,
		DexFundOwnerConfigTradeGas:     10500,
		DexFundMarketOwnerConfigGas:    10500,
		DexFundTransferTokenOwnerGas:   8400,
		DexFundNotifyTimeGas:           10500,
		DexFundNewInviterGas:           18900,
		DexFundBindInviteCodeGas:       8400,
		DexFundEndorseVxMinePoolGas:    6300,
		DexFundSettleMakerMinedVxGas:   25200,
	}
)

func GasTableByHeight(sbHeight uint64) *GasTable {
	if !fork.IsDexFork(sbHeight) {
		return &initGasTable
	}
	return &viteGasTable
}<|MERGE_RESOLUTION|>--- conflicted
+++ resolved
@@ -7,18 +7,9 @@
 )
 
 const (
-<<<<<<< HEAD
-	TxDataGas             uint64 = 68
-	TxGas                 uint64 = 21000 // Per transaction not creating a contract.
-	txContractCreationGas uint64 = 53000 // Per transaction that creates a contract.
-	ConfirmGas            uint64 = 200
-	CommonQuotaRatio      uint8  = 10
-	QuotaRatioDivision    uint64 = 10
-	OneRound              uint64 = 75
-=======
 	CommonQuotaRatio   uint8  = 10
 	QuotaRatioDivision uint64 = 10
->>>>>>> 75552c89
+	OneRound           uint64 = 75
 )
 
 func MultipleCost(cost uint64, quotaRatio uint8) (uint64, error) {
@@ -71,36 +62,20 @@
 func DataGasCost(data []byte, gasTable *GasTable) (uint64, error) {
 	var gas uint64
 	if l := uint64(len(data)); l > 0 {
-<<<<<<< HEAD
-		if helper.MaxUint64/TxDataGas < l {
-			return 0, ErrGasUintOverflow
-		}
-		gas = l * TxDataGas
-=======
 		if helper.MaxUint64/gasTable.TxDataGas < l {
 			return 0, ErrGasUintOverflow
 		}
 		gas = l * gasTable.TxDataGas
->>>>>>> 75552c89
 	}
 	return gas, nil
 }
 
-<<<<<<< HEAD
-func TotalGasCost(baseCost uint64, data []byte) (uint64, error) {
-	dataCost, err := DataGasCost(data)
-	if err != nil {
-		return 0, err
-	}
-	totalCost, overflow := helper.SafeAdd(baseCost, dataCost)
-=======
 func TxGasCost(data []byte, gasTable *GasTable) (uint64, error) {
 	dataCost, err := DataGasCost(data, gasTable)
 	if err != nil {
 		return 0, err
 	}
 	totalCost, overflow := helper.SafeAdd(gasTable.TxGas, dataCost)
->>>>>>> 75552c89
 	if overflow {
 		return 0, err
 	}
