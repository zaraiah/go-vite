--- conflicted
+++ resolved
@@ -173,23 +173,14 @@
 	return db.unconfirmedBlockList
 }
 func (db *testQuotaDb) GetConfirmedTimes(blockHash types.Hash) (uint64, error) {
-<<<<<<< HEAD
-	return 1, nil
-=======
 	return 0, nil
->>>>>>> 1c62bd5a
 }
 func (db *testQuotaDb) GetLatestAccountBlock(addr types.Address) (*ledger.AccountBlock, error) {
 	if len(db.unconfirmedBlockList) > 0 {
 		return db.unconfirmedBlockList[len(db.unconfirmedBlockList)-1], nil
-<<<<<<< HEAD
-	}
-	return nil, nil
-=======
 	} else {
 		return nil, nil
 	}
->>>>>>> 1c62bd5a
 }
 
 func TestCalcPoWDifficulty(t *testing.T) {
@@ -497,11 +488,7 @@
 	InitQuotaConfig(false, false)
 	for _, testCase := range testCases {
 		db := &testQuotaDb{testCase.addr, updateUnconfirmedQuotaInfo(testCase.quotaInfoList, testCase.unconfirmedList), testCase.unconfirmedList}
-<<<<<<< HEAD
-		quotaTotal, pledgeQuota, quotaAddition, quotaUnconfirmed, quotaAvg, _, err := calcQuotaV3(db, testCase.addr, getPledgeAmount(testCase.pledgeAmount), testCase.difficulty)
-=======
 		quotaTotal, pledgeQuota, quotaAddition, snapshotCurrentQuota, quotaAvg, _, err := calcQuotaV3(db, testCase.addr, getPledgeAmount(testCase.pledgeAmount), testCase.difficulty)
->>>>>>> 1c62bd5a
 		if (err == nil && testCase.err != nil) || (err != nil && testCase.err == nil) || (err != nil && testCase.err != nil && err.Error() != testCase.err.Error()) {
 			t.Fatalf("%v calcQuotaV3 failed, error not match, expected %v, got %v", testCase.name, testCase.err, err)
 		}
