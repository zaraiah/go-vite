package pool

import (
	"encoding/base64"
	"fmt"
	"sync"
	"time"

	"github.com/vitelabs/go-vite/pool/tree"

	"github.com/golang-collections/collections/stack"
	"github.com/pkg/errors"
	"github.com/vitelabs/go-vite/common/types"
	"github.com/vitelabs/go-vite/ledger"
	"github.com/vitelabs/go-vite/log15"
	"github.com/vitelabs/go-vite/monitor"
	"github.com/vitelabs/go-vite/verifier"
	"github.com/vitelabs/go-vite/vm_db"
)

type accountPool struct {
	BCPool
	rw            *accountCh
	verifyTask    verifyTask
	loopTime      time.Time
	loopFetchTime time.Time
	address       types.Address
	v             *accountVerifier
	f             *accountSyncer
	receivedIndex sync.Map
	pool          *pool
	hashBlacklist Blacklist
}

func newAccountPoolBlock(block *ledger.AccountBlock,
	vmBlock vm_db.VmDb,
	version *ForkVersion,
	source types.BlockSource) *accountPoolBlock {
	return &accountPoolBlock{
		forkBlock: *newForkBlock(version, source),
		block:     block,
		vmBlock:   vmBlock,
		recover:   (&recoverStat{}).init(10, time.Hour),
		failStat:  (&recoverStat{}).init(10, time.Second*30),
		delStat:   (&recoverStat{}).init(100, time.Minute*10),
		fail:      false,
	}
}

type accountPoolBlock struct {
	forkBlock
	block    *ledger.AccountBlock
	vmBlock  vm_db.VmDb
	recover  *recoverStat
	failStat *recoverStat
	delStat  *recoverStat
	fail     bool
}

func (self *accountPoolBlock) ReferHashes() (keys []types.Hash, accounts []types.Hash, snapshot *types.Hash) {
	if self.block.IsReceiveBlock() {
		accounts = append(accounts, self.block.FromBlockHash)
	}
	if self.Height() > types.GenesisHeight {
		accounts = append(accounts, self.PrevHash())
	}
	keys = append(keys, self.Hash())
	if len(self.block.SendBlockList) > 0 {
		for _, sendB := range self.block.SendBlockList {
			keys = append(keys, sendB.Hash)
		}
	}
	// todo add send hashes for RS block
	return keys, accounts, snapshot
}

func (self *accountPoolBlock) Height() uint64 {
	return self.block.Height
}

func (self *accountPoolBlock) Hash() types.Hash {
	return self.block.Hash
}

func (self *accountPoolBlock) PrevHash() types.Hash {
	return self.block.PrevHash
}

func newAccountPool(name string, rw *accountCh, v *ForkVersion, hashBlacklist Blacklist, log log15.Logger) *accountPool {
	pool := &accountPool{}
	pool.Id = name
	pool.rw = rw
	pool.version = v
	pool.loopTime = time.Now()
	pool.log = log.New("account", name)
	pool.hashBlacklist = hashBlacklist
	return pool
}

func (self *accountPool) Init(
	tools *tools, pool *pool, v *accountVerifier, f *accountSyncer) {
	self.pool = pool
	self.v = v
	self.f = f
	self.BCPool.init(tools)
}

/**
1. compact for data
	1.1. free blocks
	1.2. snippet chain
2. fetch block for snippet chain.
*/
func (self *accountPool) Compact() int {
	self.chainHeadMu.Lock()
	defer self.chainHeadMu.Unlock()
	//	this is a rate limiter
	now := time.Now()
	sum := 0
	if now.After(self.loopTime.Add(time.Millisecond * 2)) {
		defer monitor.LogTime("pool", "accountSnippet", now)
		self.loopTime = now
		sum = sum + self.loopGenSnippetChains()
		sum = sum + self.loopAppendChains()
	}
	if now.After(self.loopFetchTime.Add(time.Millisecond * 200)) {
		defer monitor.LogTime("pool", "loopFetchForSnippets", now)
		self.loopFetchTime = now
		sum = sum + self.loopFetchForSnippets()
	}
	return sum
}

/**
try insert block to real chain.
*/
func (self *accountPool) pendingAccountTo(h *ledger.HashHeight, sHeight uint64) (*ledger.HashHeight, error) {
	self.chainHeadMu.Lock()
	defer self.chainHeadMu.Unlock()
	self.chainTailMu.Lock()
	defer self.chainTailMu.Unlock()

	targetChain := self.findInTree(h.Hash, h.Height)
	if targetChain != nil {
		current := self.CurrentChain()

		if targetChain.Id() == current.Id() {
			return nil, nil
		}

		_, forkPoint, err := self.chainpool.tree.FindForkPointFromMain(targetChain)
		if err != nil {
			return nil, err
		}
		tailHeight, _ := current.TailHH()
		// key point in disk chain
		if forkPoint.Height() < tailHeight {
			return h, nil
		}
		self.log.Info("PendingAccountTo->CurrentModifyToChain", "addr", self.address, "hash", h.Hash, "height", h.Height, "targetChain",
			targetChain.Id(), "targetChainTailt", targetChain.SprintTail(), "targetChainHead", targetChain.SprintHead(),
			"forkPoint", fmt.Sprintf("[%s-%d]", forkPoint.Hash(), forkPoint.Height()))
		err = self.CurrentModifyToChain(targetChain, h)
		if err != nil {
			self.log.Error("PendingAccountTo->CurrentModifyToChain err", "err", err, "targetId", targetChain.Id())
			panic(err)
		}
		return nil, nil
	}
	return nil, nil
}

/**
1. fail    something is wrong.
2. db
	2.1 db for snapshot
	2.2 db for other account chain(specific block height)
3. success



fail: If no fork version increase, don't do anything.
db:
	db(2.1): If snapshot height is not reached, fetch snapshot block, and wait..
	db(2.2): If other account chain height is not reached, fetch other account block, and wait.
success:
	really insert to chain.
*/
//func (self *accountPool) tryInsert() verifyTask {
//	self.rMu.Lock()
//	defer self.rMu.Unlock()
//
//	//// recover logic
//	//defer func() {
//	//	if err := recover(); err != nil {
//	//		var e error
//	//		switch t := err.(type) {
//	//		case error:
//	//			e = errors.WithStack(t)
//	//		case string:
//	//			e = errors.New(t)
//	//		default:
//	//			e = errors.Errorf("unknown type, %+v", err)
//	//		}
//	//		self.log.Warn("tryInsert start recover.", "err", err, "stack", fmt.Sprintf("%+v", e))
//	//		fmt.Printf("%+v", e)
//	//		defer self.log.Warn("tryInsert end recover.")
//	//		self.initPool()
//	//	}
//	//}()
//
//	cp := self.chainpool
//	current := cp.current
//	minH := current.tailHeight + 1
//	headH := current.headHeight
//	n := 0
//	for i := minH; i <= headH; {
//		block := self.getCurrentBlock(i)
//		if block == nil {
//			return self.v.newSuccessTask()
//		}
//
//		block.resetForkVersion()
//		n++
//		stat := self.v.verifyAccount(block)
//		if !block.checkForkVersion() {
//			block.resetForkVersion()
//			self.log.Warn("snapshot fork happen. account should verify again.", "blockHash", block.Hash(), "blockHeight", block.Height())
//			return self.v.newSuccessTask()
//		}
//		result := stat.verifyResult()
//		switch result {
//		case verifier.PENDING:
//			monitor.LogEvent("pool", "AccountPending")
//			t := stat.task()
//			if t == nil || len(t.requests()) == 0 {
//				monitor.LogEvent("pool", "AccountPendingNotFound")
//			}
//
//			err := self.verifyPending(block)
//			if err != nil {
//				self.log.Error("account db fail. ",
//					"hash", block.Hash(), "height", block.Height(), "err", err)
//			}
//			return t
//		case verifier.FAIL:
//			monitor.LogEvent("pool", "AccountFail")
//			err := self.verifyFail(block)
//			self.log.Error("account block verify fail. ",
//				"hash", block.Hash(), "height", block.Height(), "err", stat.errMsg(), "err2", err)
//			return self.v.newFailTask()
//		case verifier.SUCCESS:
//			monitor.LogEvent("pool", "AccountSuccess")
//
//			if len(stat.blocks) == 0 {
//				self.log.Error("account block fail. ",
//					"hash", block.Hash(), "height", block.Height(), "error", "stat.blocks is empty.")
//				return self.v.newFailTask()
//			}
//			if block.Height() == current.tailHeight+1 {
//				err, cnt := self.verifySuccess(stat.blocks)
//				if err != nil {
//					self.log.Error("account block write fail. ",
//						"hash", block.Hash(), "height", block.Height(), "error", err)
//					return self.v.newFailTask()
//				}
//				i = i + cnt
//			} else {
//				self.log.Error("account block forked", "height", block.Height())
//				return self.v.newSuccessTask()
//			}
//		default:
//			// shutdown process
//			self.log.Crit("Unexpected things happened.",
//				"hash", block.Hash(), "height", block.Height(), "result", result)
//			return self.v.newFailTask()
//		}
//	}
//
//	return self.v.newSuccessTask()
//}
func (self *accountPool) verifySuccess(bs []*accountPoolBlock) (error, uint64) {
	cp := self.chainpool

	blocks, forked, err := genBlocks(cp, bs)
	if err != nil {
		return err, 0
	}

	self.log.Debug("verifySuccess", "id", forked.Id(), "tail", forked.SprintTail())
	err = cp.currentModifyToChain(forked)
	if err != nil {
		return err, 0
	}
	err = cp.writeBlocksToChain(forked, blocks)
	if err != nil {
		return err, 0
	}
	for _, b := range blocks {
		self.blockpool.afterInsert(b)
		self.afterInsertBlock(b)
	}
	return nil, uint64(len(bs))
}

func (self *accountPool) verifyPending(b *accountPoolBlock) error {
	if !b.recover.inc() {
		b.recover.reset()
		monitor.LogEvent("pool", "accountPendingFail")
		// todo
		//return self.modifyToOther(b)
	}
	return nil
}
func (self *accountPool) verifyFail(b *accountPoolBlock) error {
	if b.fail {
		if !b.delStat.inc() {
			self.log.Warn("account block delete.", "hash", b.Hash(), "height", b.Height())
			self.CurrentModifyToEmpty()
		}
	} else {
		if !b.failStat.inc() {
			byt, _ := b.block.Serialize()
			self.log.Warn("account block verify fail.", "hash", b.Hash(), "height", b.Height(), "byt", base64.StdEncoding.EncodeToString(byt))
			b.fail = true
		}
	}
	//return self.modifyToOther(b)
	// todo
	return nil
}

//func (self *accountPool) modifyToOther(b *accountPoolBlock) error {
//	cp := self.chainpool
//	cur := cp.current
//
//	cs := cp.findOtherChainsByTail(cur, cur.tailHash, cur.tailHeight)
//
//	if len(cs) == 0 {
//		return nil
//	}
//
//	monitor.LogEvent("pool", "accountVerifyFailModify")
//	r := rand.Intn(len(cs))
//
//	err := cp.currentModifyToChain(cs[r])
//
//	return err
//}

// result,(need fork)
func genBlocks(cp *chainPool, bs []*accountPoolBlock) ([]commonBlock, tree.Branch, error) {
	current := cp.tree.Main()

	var newChain tree.Branch
	var err error
	var result = []commonBlock{}

	for _, b := range bs {
		tmp := current.GetKnot(b.Height(), false)
		if newChain != nil {
			//err := newChain.canAddHead(b)
			//if err != nil {
			//	return nil, nil, err
			//}
			// forked chain
			newChain.AddHead(tmp)
		} else {
			if tmp == nil || tmp.Hash() != b.Hash() {
				// forked chain
				newChain, err = cp.forkFrom(current, b.Height()-1, b.PrevHash())
				if err != nil {
					return nil, nil, err
				}
				//err := newChain.canAddHead(b)
				//if err != nil {
				//	return nil, nil, err
				//}
				newChain.AddHead(b)
			}
		}
		result = append(result, b)
	}

	if newChain == nil {
		return result, current, nil
	} else {
		return result, newChain, nil
	}
}

func (self *accountPool) findInPool(hash types.Hash, height uint64) bool {
	self.blockpool.pendingMu.Lock()
	defer self.blockpool.pendingMu.Unlock()
	return self.blockpool.contains(hash, height)
}

func (self *accountPool) findInTree(hash types.Hash, height uint64) tree.Branch {
	return self.chainpool.tree.FindBranch(height, hash)
}

func (self *accountPool) findInTreeDisk(hash types.Hash, height uint64, disk bool) tree.Branch {
	cur := self.CurrentChain()
	block := cur.GetKnot(height, disk)
	if block != nil && block.Hash() == hash {
		return cur
	}

	for _, c := range self.chainpool.allChain() {
		b := c.GetKnot(height, false)

		if b == nil {
			continue
		} else {
			if b.Hash() == hash {
				return c
			}
		}
	}
	return nil
}

func (self *accountPool) findInTreeDiskTmp(hash types.Hash, height uint64, disk bool, sHeight uint64) *forkedChain {
	block := self.chainpool.current.getBlock(height, disk)
	if block != nil && block.Hash() == hash {
		return self.chainpool.current
	}

	for _, c := range self.chainpool.allChain() {
		b := c.getBlock(height, false)

		if b == nil {
			continue
		} else {
			if b.Hash() == hash {
				return c
			}
		}
	}
	if sHeight == 117 && block != nil {
		fmt.Printf("%s-%d-%s-%s\n", self.address, height, hash, block.Hash())
	}
	return nil
}

func (self *accountPool) AddDirectBlocks(received *accountPoolBlock) error {
	latestSb := self.rw.getLatestSnapshotBlock()
	//self.rMu.Lock()
	//defer self.rMu.Unlock()
	self.chainHeadMu.Lock()
	defer self.chainHeadMu.Unlock()

	self.chainTailMu.Lock()
	defer self.chainTailMu.Unlock()

	current := self.CurrentChain()
	if received.Height() != current.tailHeight+1 ||
		received.PrevHash() != current.tailHash {
		return errors.Errorf("account head not match[%d-%s][%d-%s]", received.Height(), received.PrevHash(), current.tailHeight, current.tailHash)
	}

	self.checkCurrent()
	stat := self.v.verifyDirectAccount(received, latestSb)
	result := stat.verifyResult()
	switch result {
	case verifier.PENDING:
		msg := fmt.Sprintf("db for directly adding account block[%s-%s-%d].", received.block.AccountAddress, received.Hash(), received.Height())
		return errors.New(msg)
	case verifier.FAIL:
		if stat.err != nil {
			return stat.err
		}
		return errors.Errorf("directly adding account block[%s-%s-%d] fail.", received.block.AccountAddress, received.Hash(), received.Height())
	case verifier.SUCCESS:
		fchain, blocks, err := self.genDirectBlocks(stat.blocks)
		if err != nil {
			return err
		}
		tailHeight, _ := fchain.TailHH()
		headHeight, headHash := fchain.HeadHH()
		self.log.Debug("AddDirectBlocks", "id", fchain.Id(), "TailHeight", tailHeight, "HeadHeight", headHeight, "HeadHash", headHash)
		err = self.chainpool.currentModifyToChain(fchain)
		if err != nil {
			return err
		}
		err = self.chainpool.writeBlocksToChain(fchain, blocks)
		if err != nil {
			return err
		}
		return nil
	default:
		self.log.Crit("verify unexpected.")
		return errors.New("verify unexpected")
	}
}

func (self *accountPool) broadcastUnConfirmedBlocks() {
	blocks := self.rw.getUnConfirmedBlocks()
	self.f.broadcastBlocks(blocks)
}

func (self *accountPool) AddReceivedBlock(block *ledger.AccountBlock) {
	if block.IsReceiveBlock() {
		self.receivedIndex.Store(block.FromBlockHash, block)
	}
}
func (self *accountPool) afterInsertBlock(b commonBlock) {
	block := b.(*accountPoolBlock)
	if block.block.IsReceiveBlock() {
		self.receivedIndex.Delete(block.block.FromBlockHash)
	}
}

func (self *accountPool) ExistInCurrent(fromHash types.Hash) bool {
	// received in pool
	b, ok := self.receivedIndex.Load(fromHash)
	if !ok {
		return false
	}

	block := b.(*ledger.AccountBlock)
	h := block.Height
	// block in current
	received := self.chainpool.tree.Main().GetKnot(h, false)
	if received == nil || received.Hash() != block.Hash {
		return false
	} else {
		return true
	}
	return ok
}
func (self *accountPool) getCurrentBlock(i uint64) *accountPoolBlock {
	b := self.chainpool.tree.Main().GetKnot(i, false)
	if b != nil {
		return b.(*accountPoolBlock)
	} else {
		return nil
	}
}
func (self *accountPool) genDirectBlocks(blocks []*accountPoolBlock) (tree.Branch, []commonBlock, error) {
	var results []commonBlock
	fchain, err := self.chainpool.forkFrom(self.chainpool.tree.Main(), blocks[0].Height()-1, blocks[0].PrevHash())
	if err != nil {
		return nil, nil, err
	}
	for _, b := range blocks {
		//err := fchain.canAddHead(b)
		//if err != nil {
		//	return nil, nil, err
		//}
		fchain.AddHead(b)
		results = append(results, b)
	}
	return fchain, results, nil
}
func (self *accountPool) deleteBlock(block *accountPoolBlock) {

}
func (self *accountPool) makePackage(q Package, info *offsetInfo, max uint64) (uint64, error) {
	// if current size is empty, do nothing.
	if self.chainpool.tree.Main().Size() <= 0 {
		return 0, errors.New("empty chainpool")
	}

	// lock other chain insert
	self.pool.RLock()
	defer self.pool.RUnLock()

	self.chainTailMu.Lock()
	defer self.chainTailMu.Unlock()

	cp := self.chainpool
	current := cp.tree.Main()

	if info.offset == nil {
		tailHeight, tailHash := current.TailHH()
		info.offset = &ledger.HashHeight{Hash: tailHash, Height: tailHeight}
		info.quotaUnused = self.rw.getQuotaUnused()
	} else {
		block := current.GetKnot(info.offset.Height+1, false)
		if block == nil || block.PrevHash() != info.offset.Hash {
			return uint64(0), errors.New("current chain modify.")
		}
	}

	minH := info.offset.Height + 1
	headH, _ := current.HeadHH()
	for i := minH; i <= headH; i++ {
		if i-minH >= max {
			return uint64(i - minH), errors.New("arrived to max")
		}
		block := self.getCurrentBlock(i)
		if block == nil {
			return uint64(i - minH), errors.New("current chain modify")
		}
		if self.hashBlacklist.Exists(block.Hash()) {
			return uint64(i - minH), errors.New("block in blacklist")
		}
		// check quota
		used, unused, enought := info.quotaEnough(block)
		if !enought {
			// todo remove
			return uint64(i - minH), errors.New("block quota not enough.")
		}
		self.log.Debug(fmt.Sprintf("[%s][%d][%s]quota info [used:%d][unused:%d]\n", block.block.AccountAddress, block.Height(), block.Hash(), used, unused))
		// check request block confirmed time for response block
		if err := self.checkSnapshotSuccess(block); err != nil {
			return uint64(i - minH), err
		}
		item := NewItem(block, &self.address)

		err := q.AddItem(item)
		if err != nil {
			return uint64(i - minH), err
		}
		info.offset.Hash = item.Hash()
		info.offset.Height = item.Height()
		info.quotaSub(block)
	}

	return uint64(headH - minH), errors.New("all in")
}

func (self *accountPool) tryInsertItems(p Package, items []*Item, latestSb *ledger.SnapshotBlock, version int) error {
	// if current size is empty, do nothing.
	if self.chainpool.tree.Main().Size() <= 0 {
		return errors.Errorf("empty chainpool, but item size:%d", len(items))
	}

	self.chainTailMu.Lock()
	defer self.chainTailMu.Unlock()

	cp := self.chainpool
	current := cp.tree.Main()

	for i := 0; i < len(items); i++ {
		item := items[i]
		block := item.commonBlock
<<<<<<< HEAD
		tailHeight, tailHash := current.TailHH()
		self.log.Info(fmt.Sprintf("try to insert account block[%s]%d-%d.", block.Hash(), i, len(items)))
		if block.Height() == tailHeight+1 &&
			block.PrevHash() == tailHash {
=======
		self.log.Info(fmt.Sprintf("[%d]try to insert account block[%d-%s]%d-%d.", p.Id(), block.Height(), block.Hash(), i, len(items)))
		if block.Height() == current.tailHeight+1 &&
			block.PrevHash() == current.tailHash {
>>>>>>> d8ac2d1f
			block.resetForkVersion()
			if block.forkVersion() != version {
				return errors.New("snapshot version update")
			}

			stat := self.v.verifyAccount(block.(*accountPoolBlock), latestSb)
			if !block.checkForkVersion() {
				block.resetForkVersion()
				return errors.New("new fork version")
			}
			switch stat.verifyResult() {
			case verifier.FAIL:
				self.log.Warn("add account block to blacklist.", "hash", block.Hash(), "height", block.Height(), "err", stat.err)
				self.hashBlacklist.AddAddTimeout(block.Hash(), time.Second*10)
				return errors.Wrap(stat.err, "fail verifier")
			case verifier.PENDING:
				self.log.Error("snapshot db.", "hash", block.Hash(), "height", block.Height())
				return errors.Wrap(stat.err, "fail verifier db.")
			}
			err, num := self.verifySuccess(stat.blocks)
			if err != nil {
				self.log.Error("account block write fail. ",
					"hash", block.Hash(), "height", block.Height(), "error", err)
				return err
			}
			i = i + int(num) - 1
		} else {
			fmt.Println(self.address, item.commonBlock.(*accountPoolBlock).block.IsSendBlock())
			return errors.New("tail not match")
		}
		self.log.Info(fmt.Sprintf("[%d]try to insert account block[%d-%s]%d-%d [latency:%s]success.", p.Id(), block.Height(), block.Hash(), i, len(items), block.Latency()))
	}
	return nil
}
func (self *accountPool) checkSnapshotSuccess(block *accountPoolBlock) error {
	if block.block.IsReceiveBlock() {
		num, e := self.rw.needSnapshot(block.block.AccountAddress)
		if e != nil {
			return e
		}
		if num > 0 {
			b, err := self.rw.getConfirmedTimes(block.block.FromBlockHash)
			if err != nil {
				return err
			}
			if b >= uint64(num) {
				return nil
			} else {
				return errors.New("send block need to snapshot.")
			}
		}
	}
	return nil
}
func (self *accountPool) genForSnapshotContents(p Package, b *snapshotPoolBlock, k types.Address, v *ledger.HashHeight) (bool, *stack.Stack) {
	self.chainTailMu.Lock()
	defer self.chainTailMu.Unlock()
	acurr := self.CurrentChain()
	tailHeight, _ := acurr.TailHH()
	ab := acurr.GetKnot(v.Height, true)
	if ab == nil {
		return true, nil
	}
	if ab.Hash() != v.Hash {
		fmt.Printf("account chain has forked. snapshot block[%d-%s], account block[%s-%d][%s<->%s]\n",
			b.block.Height, b.block.Hash, k, v.Height, v.Hash, ab.Hash())
		// todo switch account chain

		return true, nil
	}

	if ab.Height() > tailHeight {
		// account block is in pool.
		tmp := stack.New()
		for h := ab.Height(); h > tailHeight; h-- {
			currB := self.getCurrentBlock(h)
			if p.Exists(currB.Hash()) {
				break
			}
			tmp.Push(currB)
		}
		if tmp.Len() > 0 {
			return false, tmp
		}
	}
	return false, nil
}
<<<<<<< HEAD
func (self *accountPool) checkCurrent() {
	main := self.CurrentChain()
	tailHeight, tailHash := main.TailHH()
	headHeight, headHash := self.chainpool.diskChain.HeadHH()
	if headHeight != tailHeight || headHash != tailHash {
=======
func (self *BCPool) checkCurrent() {
	acurr := self.CurrentChain()
	head := self.chainpool.diskChain.Head()
	if head.Height() != acurr.tailHeight || head.Hash() != acurr.tailHash {
>>>>>>> d8ac2d1f
		panic(fmt.Sprintf("pool[%s] tail[%d-%s], chain head[%d-%s]",
			main.Id(), tailHeight, tailHash, headHeight, headHash))
	}
}<|MERGE_RESOLUTION|>--- conflicted
+++ resolved
@@ -636,16 +636,10 @@
 	for i := 0; i < len(items); i++ {
 		item := items[i]
 		block := item.commonBlock
-<<<<<<< HEAD
+		self.log.Info(fmt.Sprintf("[%d]try to insert account block[%d-%s]%d-%d.", p.Id(), block.Height(), block.Hash(), i, len(items)))
 		tailHeight, tailHash := current.TailHH()
-		self.log.Info(fmt.Sprintf("try to insert account block[%s]%d-%d.", block.Hash(), i, len(items)))
 		if block.Height() == tailHeight+1 &&
 			block.PrevHash() == tailHash {
-=======
-		self.log.Info(fmt.Sprintf("[%d]try to insert account block[%d-%s]%d-%d.", p.Id(), block.Height(), block.Hash(), i, len(items)))
-		if block.Height() == current.tailHeight+1 &&
-			block.PrevHash() == current.tailHash {
->>>>>>> d8ac2d1f
 			block.resetForkVersion()
 			if block.forkVersion() != version {
 				return errors.New("snapshot version update")
@@ -733,18 +727,11 @@
 	}
 	return false, nil
 }
-<<<<<<< HEAD
-func (self *accountPool) checkCurrent() {
+func (self *BCPool) checkCurrent() {
 	main := self.CurrentChain()
 	tailHeight, tailHash := main.TailHH()
 	headHeight, headHash := self.chainpool.diskChain.HeadHH()
 	if headHeight != tailHeight || headHash != tailHash {
-=======
-func (self *BCPool) checkCurrent() {
-	acurr := self.CurrentChain()
-	head := self.chainpool.diskChain.Head()
-	if head.Height() != acurr.tailHeight || head.Hash() != acurr.tailHash {
->>>>>>> d8ac2d1f
 		panic(fmt.Sprintf("pool[%s] tail[%d-%s], chain head[%d-%s]",
 			main.Id(), tailHeight, tailHash, headHeight, headHash))
 	}
