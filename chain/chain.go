--- conflicted
+++ resolved
@@ -23,15 +23,6 @@
 
 	needSnapshotCache *NeedSnapshotCache
 
-<<<<<<< HEAD
-	genesesSnapshotBlock *ledger.SnapshotBlock
-}
-
-func NewChain(cfg *config.Config) *Chain {
-	chain := &Chain{
-		log:                  log15.New("module", "chain"),
-		genesesSnapshotBlock: ledger.GetGenesesSnapshotBlock(),
-=======
 	genesisSnapshotBlock *ledger.SnapshotBlock
 	latestSnapshotBlock  *ledger.SnapshotBlock
 
@@ -45,7 +36,6 @@
 		log:                  log15.New("module", "chain"),
 		genesisSnapshotBlock: ledger.GetGenesisSnapshotBlock(),
 		dataDir:              cfg.DataDir,
->>>>>>> af0978a9
 	}
 
 	return chain
@@ -95,15 +85,7 @@
 	return c.compressor
 }
 
-<<<<<<< HEAD
-func (c *Chain) Compressor() *compress.Compressor {
-	return c.compressor
-}
-
-func (c *Chain) ChainDb() *chain_db.ChainDb {
-=======
 func (c *chain) ChainDb() *chain_db.ChainDb {
->>>>>>> af0978a9
 	return c.chainDb
 }
 
