--- conflicted
+++ resolved
@@ -15,15 +15,12 @@
 	chainDb    *chain_db.ChainDb
 	compressor *compress.Compressor
 
-<<<<<<< HEAD
-=======
 	trieNodePool  *trie.TrieNodePool
 	stateTriePool *StateTriePool
 
 	createAccountLock sync.Mutex
 
 	net Net
->>>>>>> 8e212a64
 }
 
 func NewChain(net Net, cfg *config.Config) *Chain {
