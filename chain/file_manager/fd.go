--- conflicted
+++ resolved
@@ -23,10 +23,7 @@
 	writePerm    bool
 
 	prevFlushPointer int64
-<<<<<<< HEAD
-=======
 	closed           bool
->>>>>>> 94e322f3
 }
 
 func NewFdByFile(file *os.File) *fileDescription {
