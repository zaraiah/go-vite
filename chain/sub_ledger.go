package chain

import (
	"github.com/vitelabs/go-vite/common/types"
	"github.com/vitelabs/go-vite/ledger"
)
<<<<<<< HEAD

func (c *Chain) GetSubLedgerIndex() {
=======
>>>>>>> f680badb

func (c *Chain) GetSubLedgerByHeight(startHeight uint64, count int, forward bool) ([]string, [][2]uint64, error) {
	return nil, nil, nil
}

func (c *Chain) GetSubLedgerByHash(startBlockHash uint64, count int, forward bool) ([]string, [][2]uint64, error) {
	return nil, nil, nil
}

func (c *Chain) GetConfirmSubLedger(fromHeight uint64, toHeight uint64) ([]*ledger.SnapshotBlock, map[types.Address][]*ledger.AccountBlock, error) {
	count := toHeight - fromHeight + 1
	snapshotBlocks, err := c.GetSnapshotBlocksByHeight(fromHeight, count, true, true)
	if err != nil {
		return nil, nil, err
	}

	chainRangeSet := make(map[types.Address][2]uint64)
	for _, snapshotBlock := range snapshotBlocks {
		for addr, snapshotContent := range snapshotBlock.SnapshotContent {
			height := snapshotContent.AccountBlockHeight
			if chainRange := chainRangeSet[addr]; chainRange[0] == 0 {
				chainRangeSet[addr] = [2]uint64{height, height}
			} else if chainRange[0] > height {
				chainRange[0] = height
			} else if chainRange[1] < height {
				chainRange[1] = height
			}
		}
	}

	accountChainSubLedger, getErr := c.getChainSet(chainRangeSet)
	if getErr != nil {
		return nil, nil, getErr
	}

	return snapshotBlocks, accountChainSubLedger, nil
}

func (c *Chain) getChainSet(queryParams map[types.Address][2]uint64) (map[types.Address][]*ledger.AccountBlock, error) {
	queryResult := make(map[types.Address][]*ledger.AccountBlock)
	for addr, params := range queryParams {
		account, gaErr := c.chainDb.Account.GetAccountByAddress(&addr)
		if gaErr != nil {
			c.log.Error("Query account failed. Error is "+gaErr.Error(), "method", "getChainSet")
			return nil, gaErr
		}

		var startHeight, endHeight = params[0], params[1]

		blockList, gbErr := c.chainDb.Ac.GetBlockListByAccountId(account.AccountId, startHeight, endHeight)

		if gbErr != nil {
			c.log.Error("GetBlockListByAccountId failed. Error is "+gbErr.Error(), "method", "getChainSet")
			return nil, gbErr
		}

		otherBlockList, unConfirmErr := c.chainDb.Ac.GetUnConfirmAccountBlocks(account.AccountId, startHeight)
		if unConfirmErr != nil {
			c.log.Error("GetUnConfirmAccountBlocks failed. Error is "+unConfirmErr.Error(), "method", "getChainSet")
			return nil, gbErr
		}

		if otherBlockList != nil {
			blockList = append(otherBlockList, blockList...)
		}

		queryResult[addr] = blockList
	}

<<<<<<< HEAD
}

func (c *Chain) GetConfirmSubLedger(fromHeight uint64, toHeight uint64) ([]*ledger.SnapshotBlock, map[types.Address][]*ledger.AccountBlock, error) {
	count := toHeight - fromHeight + 1
	snapshotBlocks, err := c.GetSnapshotBlocksByHeight(fromHeight, count, true, true)
	if err != nil {
		return nil, nil, err
	}

	chainRangeSet := make(map[types.Address][2]uint64)
	for _, snapshotBlock := range snapshotBlocks {
		for addr, snapshotContent := range snapshotBlock.SnapshotContent {
			height := snapshotContent.AccountBlockHeight
			if chainRange := chainRangeSet[addr]; chainRange[0] == 0 {
				chainRangeSet[addr] = [2]uint64{height, height}
			} else if chainRange[0] > height {
				chainRange[0] = height
			} else if chainRange[1] < height {
				chainRange[1] = height
			}
		}
	}

	accountChainSubLedger, getErr := c.getChainSet(chainRangeSet)
	if getErr != nil {
		return nil, nil, getErr
	}

	return snapshotBlocks, accountChainSubLedger, nil
}

func (c *Chain) getChainSet(queryParams map[types.Address][2]uint64) (map[types.Address][]*ledger.AccountBlock, error) {
	queryResult := make(map[types.Address][]*ledger.AccountBlock)
	for addr, params := range queryParams {
		account, gaErr := c.chainDb.Account.GetAccountByAddress(&addr)
		if gaErr != nil {
			c.log.Error("Query account failed. Error is "+gaErr.Error(), "method", "getChainSet")
			return nil, gaErr
		}

		var startHeight, endHeight = params[0], params[1]

		blockList, gbErr := c.chainDb.Ac.GetBlockListByAccountId(account.AccountId, startHeight, endHeight)

		if gbErr != nil {
			c.log.Error("GetBlockListByAccountId failed. Error is "+gbErr.Error(), "method", "getChainSet")
			return nil, gbErr
		}

		otherBlockList, unConfirmErr := c.chainDb.Ac.GetUnConfirmAccountBlocks(account.AccountId, startHeight)
		if unConfirmErr != nil {
			c.log.Error("GetUnConfirmAccountBlocks failed. Error is "+unConfirmErr.Error(), "method", "getChainSet")
			return nil, gbErr
		}

		if otherBlockList != nil {
			blockList = append(otherBlockList, blockList...)
		}

		queryResult[addr] = blockList
	}

=======
>>>>>>> f680badb
	return queryResult, nil
}<|MERGE_RESOLUTION|>--- conflicted
+++ resolved
@@ -4,11 +4,6 @@
 	"github.com/vitelabs/go-vite/common/types"
 	"github.com/vitelabs/go-vite/ledger"
 )
-<<<<<<< HEAD
-
-func (c *Chain) GetSubLedgerIndex() {
-=======
->>>>>>> f680badb
 
 func (c *Chain) GetSubLedgerByHeight(startHeight uint64, count int, forward bool) ([]string, [][2]uint64, error) {
 	return nil, nil, nil
@@ -78,70 +73,5 @@
 		queryResult[addr] = blockList
 	}
 
-<<<<<<< HEAD
-}
-
-func (c *Chain) GetConfirmSubLedger(fromHeight uint64, toHeight uint64) ([]*ledger.SnapshotBlock, map[types.Address][]*ledger.AccountBlock, error) {
-	count := toHeight - fromHeight + 1
-	snapshotBlocks, err := c.GetSnapshotBlocksByHeight(fromHeight, count, true, true)
-	if err != nil {
-		return nil, nil, err
-	}
-
-	chainRangeSet := make(map[types.Address][2]uint64)
-	for _, snapshotBlock := range snapshotBlocks {
-		for addr, snapshotContent := range snapshotBlock.SnapshotContent {
-			height := snapshotContent.AccountBlockHeight
-			if chainRange := chainRangeSet[addr]; chainRange[0] == 0 {
-				chainRangeSet[addr] = [2]uint64{height, height}
-			} else if chainRange[0] > height {
-				chainRange[0] = height
-			} else if chainRange[1] < height {
-				chainRange[1] = height
-			}
-		}
-	}
-
-	accountChainSubLedger, getErr := c.getChainSet(chainRangeSet)
-	if getErr != nil {
-		return nil, nil, getErr
-	}
-
-	return snapshotBlocks, accountChainSubLedger, nil
-}
-
-func (c *Chain) getChainSet(queryParams map[types.Address][2]uint64) (map[types.Address][]*ledger.AccountBlock, error) {
-	queryResult := make(map[types.Address][]*ledger.AccountBlock)
-	for addr, params := range queryParams {
-		account, gaErr := c.chainDb.Account.GetAccountByAddress(&addr)
-		if gaErr != nil {
-			c.log.Error("Query account failed. Error is "+gaErr.Error(), "method", "getChainSet")
-			return nil, gaErr
-		}
-
-		var startHeight, endHeight = params[0], params[1]
-
-		blockList, gbErr := c.chainDb.Ac.GetBlockListByAccountId(account.AccountId, startHeight, endHeight)
-
-		if gbErr != nil {
-			c.log.Error("GetBlockListByAccountId failed. Error is "+gbErr.Error(), "method", "getChainSet")
-			return nil, gbErr
-		}
-
-		otherBlockList, unConfirmErr := c.chainDb.Ac.GetUnConfirmAccountBlocks(account.AccountId, startHeight)
-		if unConfirmErr != nil {
-			c.log.Error("GetUnConfirmAccountBlocks failed. Error is "+unConfirmErr.Error(), "method", "getChainSet")
-			return nil, gbErr
-		}
-
-		if otherBlockList != nil {
-			blockList = append(otherBlockList, blockList...)
-		}
-
-		queryResult[addr] = blockList
-	}
-
-=======
->>>>>>> f680badb
 	return queryResult, nil
 }