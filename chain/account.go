package chain

import (
	"github.com/syndtr/goleveldb/leveldb"
	"github.com/vitelabs/go-vite/common/types"
	"github.com/vitelabs/go-vite/crypto/ed25519"
	"github.com/vitelabs/go-vite/ledger"
)

// 0 means error, 1 means not exist, 2 means general account, 3 means contract account.
func (c *chain) AccountType(address *types.Address) (uint64, error) {
	account, err := c.GetAccount(address)
	if err != nil {
		return ledger.AccountTypeError, err
	}

	if account == nil {
		return ledger.AccountTypeNotExist, nil
	}

	gid, getGidErr := c.GetContractGid(address)
	if getGidErr != nil {
		return ledger.AccountTypeError, getGidErr
	}

	if gid == nil {
		return ledger.AccountTypeGeneral, nil
	}
	return ledger.AccountTypeContract, nil
}

// TODO cache
func (c *chain) GetAccount(address *types.Address) (*ledger.Account, error) {
	account, err := c.chainDb.Account.GetAccountByAddress(address)
	if err != nil {
		c.log.Error("Query account failed, error is "+err.Error(), "method", "GetAccount")
		return nil, err
	}
	return account, nil
}

func (c *chain) newAccountId() (uint64, error) {
	lastAccountId, err := c.chainDb.Account.GetLastAccountId()
	if err != nil {
		return 0, err
	}
	return lastAccountId + 1, nil
}

<<<<<<< HEAD
func (c *Chain) createAccount(batch *leveldb.Batch, accountId uint64, address *types.Address, publicKey ed25519.PublicKey) error {
=======
func (c *chain) createAccount(batch *leveldb.Batch, accountId uint64, address *types.Address, publicKey ed25519.PublicKey) error {
>>>>>>> af0978a9
	account := &ledger.Account{
		AccountId: accountId,
		PublicKey: publicKey,
	}

	c.chainDb.Account.WriteAccountIndex(batch, accountId, address)
	if err := c.chainDb.Account.WriteAccount(batch, account); err != nil {
		return err
	}
	return nil
}<|MERGE_RESOLUTION|>--- conflicted
+++ resolved
@@ -47,11 +47,7 @@
 	return lastAccountId + 1, nil
 }
 
-<<<<<<< HEAD
-func (c *Chain) createAccount(batch *leveldb.Batch, accountId uint64, address *types.Address, publicKey ed25519.PublicKey) error {
-=======
 func (c *chain) createAccount(batch *leveldb.Batch, accountId uint64, address *types.Address, publicKey ed25519.PublicKey) error {
->>>>>>> af0978a9
 	account := &ledger.Account{
 		AccountId: accountId,
 		PublicKey: publicKey,
