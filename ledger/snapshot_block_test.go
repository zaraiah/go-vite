--- conflicted
+++ resolved
@@ -1,14 +1,12 @@
 package ledger
 
 import (
-<<<<<<< HEAD
 	"encoding/base64"
 	"encoding/json"
-	"fmt"
-=======
+
 	"fmt"
 	"github.com/vitelabs/go-vite/common/fork"
->>>>>>> 14ab611b
+
 	"github.com/vitelabs/go-vite/common/types"
 	"github.com/vitelabs/go-vite/config"
 
