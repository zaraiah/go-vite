--- conflicted
+++ resolved
@@ -78,18 +78,6 @@
 	return accountBlockList, nil
 }
 
-<<<<<<< HEAD
-func (aca *AccountChainAccess) GetBlockList (index int, num int, count int) ([]*ledger.AccountBlock, error){
-	return nil, nil
-}
-
-func (aca *AccountChainAccess) GetAccountBalance (accountId *big.Int, blockHeight *big.Int) (*big.Int, error) {
-	accountBLock, err := aca.store.GetBlockByHeight(accountId, blockHeight)
-	if err != nil {
-		return nil, err
-	}
-	return accountBLock.Balance, nil
-=======
 func (aca *AccountChainAccess) GetBlockList (index, num, count int) ([]*ledger.AccountBlock, error) {
 	blockHashList, err := aca.store.GetBlockHashList(index, num, count)
 	if err != nil {
@@ -141,5 +129,12 @@
 	result := &big.Int{}
 	result = result.Sub(latestBlockHeight, confirmSnapshotBlock.Height)
 	return result, nil
->>>>>>> 1f404207
+}
+
+func (aca *AccountChainAccess) GetAccountBalance (accountId *big.Int, blockHeight *big.Int) (*big.Int, error) {
+	accountBLock, err := aca.store.GetBlockByHeight(accountId, blockHeight)
+	if err != nil {
+		return nil, err
+	}
+	return accountBLock.Balance, nil
 }