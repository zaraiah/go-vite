<hr />
<div align="center">
    <img src="https://github.com/vitelabs/doc.vite.org/blob/master/docs/.vuepress/public/logo_black.svg" alt="Logo" width='300px' height='auto'/>
</div>
<hr />

## What is Vite?

---

Vite is a next-generation Reactive Blockchain that adopts a _message-driven, asynchronous architecture and a DAG-based ledger_. The goal for Vite’s design is to _provide a reliable public platform for industrial dApps_, with features of ultra-high throughput and scalability.


---

## Guides & Documentation
   * [White Paper](https://www.vite.org/whitepaper/vite_en.pdf)
   * [Documentation](https://doc.vite.org/)
   * [Techblog](https://vite.blog/)
   
## Product
   * [Desktop Wallet](https://github.com/vitelabs/vite-wallet)
   * [Testnet Explorer](https://testnet.vite.net/)
   * [Vite.net](https://vite.net/)
   
## Links & Resources
   * [Website](https://www.vite.org/)
   * [Twitter](https://twitter.com/vitelabs)
   * [Telegram](https://t.me/vite_en)
   * [Telegram Announcement](https://t.me/vite_ann)
   * [Reddit](https://www.reddit.com/r/vitelabs)
   * [Discord](https://discordapp.com/invite/CsVY76q)
   * [Youtube](https://www.youtube.com/channel/UC8qft2rEzBnP9yJOGdsJBVg)
   
## BUILD 

1. [Install Go](https://golang.org/doc/install)
2. Run `go get github.com/vitelabs/go-vite` in your terminal, then you will find the source code here: `$GOPATH/src/github.com/vitelabs/go-vite/` (as default, $GOPATH is `~/go`)
<<<<<<< HEAD
3. Go to the source code directory and run `make gvite`, you will get an executable file here: `$GOPATH/src/github.com/vitelabs/go-vite/build/cmd/gvite/gvite`
4. Run the appropriate binary file on your OS.
=======
3. Go to the source code directory and run `make all`, you will get executable files of darwin, linux, windows here: `$GOPATH/src/github.com/vitelabs/go-vite/build/cmd/gvite`
4. Configuration use config file `node_config.json` to set Config, the file should be  in the same directory of vite. you can use the default config to connect to the testNet 1.0.0 network. 
5. Run the appropriate binary file on your OS. eg.  use ```nohup ./gvite >> gvite.log 2>&1 &``` to start the node.
>>>>>>> 21695264


### configFile

use config file `node_config.json` to set Config. for example:

```json
{
  "NetID": 2,
  "Identity": "vite-fullNode",
  "PrivateKey": "",
  "MaxPeers": 200,
  "MaxPendingPeers": 20,
  "BootNodes": [
    "vnode://864c763b198f7234e90e25c935c77f84866def8590afec4af1545ca2e45ca926@3.8.77.15:8483","vnode://c4134dcfa3d2630613e5dae9efdc69a6eb94554a5039e56e8aa0992ab22945c6@34.247.68.140:8483","vnode://766fbe9b0406d1978b4f433e558e1895e94c3698e6c29ec2c2042a5e516825a1@35.182.1.144:8483","vnode://88e9933d098cad9a387cdd5ea2431c9fcb9abf0f98f95a9a7773d616cf8eab77@54.164.163.91:8483","vnode://63b8794c10ee807f8f4617187d9eeac06532aee023f7d1f3484748d092ebf759@54.245.179.219:8483","vnode://9355d23d1be9659987a019953ba5fd22a722db89914075004560862a909a371b@13.113.140.139:8483","vnode://1ce4ce54cc978fdc333398bbb8beda3ae3fe3eacc34d04de1976d7fb91074406@52.78.84.56:8483","vnode://8a6079744a54147dd6e95ec66aed5aac52bec5b5f5d85426e3888bda22a9f6f2@13.229.135.72:8483","vnode://3ada84473109cc881d65c3d80dfef348c2f6f038c52f5b9dcea1e96cb3ebc2e9@13.233.84.63:8483","vnode://6913de145fe933f2ba2835ab33a00c289b93167ce82e7bcccffedb67d7e19e3f@18.194.106.196:8483","vnode://99d333bc795cb2b42f1a64309669356ae47cac8a5fc652ca39b212bd0bb8564b@13.210.254.88:8483","vnode://22ac75beb6302823c15003fdf2972f4d1c8690e2afffa9aa76b7c7826372ca2a@45.32.120.252:8483","vnode://0b459ee0817dc0e59dacff0d257220ea69aa7fb7ac88633df592ea20b13b6419@104.238.189.237:8483","vnode://2b7cb786a1f7745b743139dfcd8a8a8323d7610da52cb2f2d4f27b1d0531e09e@108.61.170.32:8483","vnode://6a01f4333f6b6466229d6cdf88892ef57c8ef78aaf41f9a5ae0d4938b59a3f31@95.179.147.156:8483","vnode://fb528a6231fee579d7797679c128b7efef72f486b58881e06df52fd41b381900@118.25.177.35:8483","vnode://11da939194ff9e605072608d86faacd06f7aa0fe443db4267025a701aac9c26b@118.25.72.17:8483","vnode://681e4ffd550a86b2b308fc2058660acc1deb87b09ccb5cf7682b324414698e74@118.25.141.229:8483","vnode://17d4fa71d89b06452c6e1fbd5b859550ff4ed55cadf519f155cd5a9aaf6c18f7@119.28.32.48:8483","vnode://f0929aaaf8a8f7bb11494c0d973b52c6776313d26ad83fa124abcde7aa54ff46@119.28.221.175:8483","vnode://e83d7675cefe682a5fc801d490c423e09f811a7464b7ac4e6bbc6642183dd229@150.109.40.238:8483","vnode://f5d44b70b561471ec96bab6bc2313b1efa71022f0f1ecbe73860d1edfa2434d3@150.109.46.50:8483","vnode://c201fb8388f7e7aabf21c851c7f75c5eda66f094c94866e5d9388e9c4fef4246@150.109.101.112:8483","vnode://23c36e0e5f4fe2e1daf9af7bd91c7fc2a84453152fde4ff9422118ff50e28e7a@35.236.34.242:8483","vnode://f2d3b0bd08b14d7b50149b259524907ccc63297173b129c496e64307aa4feef1@35.231.210.8:8483","vnode://5e3520758a462b9f8175ce872090d5bd44342aac52c4704f0d12128acd610096@150.109.105.154:8483","vnode://61afd431ccd9079fc644acc7c643f04e4b92c379f5c8ab92e4fe11a87ee1bd59@118.25.109.87:8483","vnode://cedf763228c7fa841b67ee04e57d7ee6d2e90e927585c0f96872b8ee92a1e4ff@118.25.49.80:8483","vnode://cb4153736d23d1858f621447963c54e8c0e0fae71a1529ad57ea86e3ba22760a@118.24.129.159:8483","vnode://abdfba548c32b0dd8ae7265def5314a9ea98f231939a6552cf000ef7962c327f@118.24.112.219:8483","vnode://8f89b521d4ce2437fe5872287187646a06a9ca2810d2988469ed6ee8a2003ab8@118.24.26.130:8483","vnode://b3bfad13fe29078c7719256345ffb871a8184af211e45fd2ad9ee1f3b155f5eb@118.24.112.185:8483","vnode://2e0ae36065b544d82f1b9e04e51c0c12d4596279f1924118550d414f016e1345@118.24.80.136:8483","vnode://445fac2e8045f53ebe6da7f4c173820ab303d11b047e6fc381d5c1f96e12df4a@188.131.179.254:8483","vnode://af1a36543edbcb473254eb46359f16e9f63dc96468017511448648217788cf12@188.131.180.157:8483","vnode://62c05a8850ae35f91d1c729412376e046df1a151d54b9d6727247824450abd1e@188.131.150.140:8483","vnode://697ead367c7121a05424ba36749f36d4b769339a8077f776a0aaacc3bc6bc1de@188.131.179.248:8483","vnode://1d39caaf81e89e5d711b10b33e3097d538d8f7858244357eb492e3e3e6a6fab5@140.143.8.202:8483","vnode://f0591ba79efd68de030fb2e49607f87ea944c40652d82f29305c2c28b7d5b4e7@139.199.74.104:8483","vnode://962216b6287fab85f92adf2f8b289fca528eb8a533388d1ff75aa7c16f8a8eb3@134.175.105.236:8483","vnode://1514ec5f5fb9628dfce9b2cf6ccb0bc9a59166f266f08ebe977c396a977cf0e2@139.199.76.167:8483","vnode://b877dc9d759a78e39e8e37ec6f68963ef78f5d5b7d367bc007e7113b3dc97eeb@134.175.1.34:8483","vnode://2bcdda8b936ccf3aac2c87960e20b6be458e82fc65e64ceb428b8d2873549479@134.175.18.252:8483"
  ],
  "Port": 8483,
  "RPCEnabled": false,
  "HttpHost": "0.0.0.0",
  "HttpPort": 48132,
  "WSEnabled": false,
  "WSHost": "0.0.0.0",
  "WSPort": 41420,
  "IPCEnabled": true,
  "HttpVirtualHosts": ["*"],
  "PublicModules":[
    "ledger",
    "public_onroad",
    "net",
    "contract",
    "pledge",
    "register",
    "vote",
    "mintage",
    "consensusGroup",
    "tx",
    "debug",
    "pow",
    "testapi"
  ],
  "Miner": false,
  "CoinBase": "",
  "EntropyStorePath": "",
  "EntropyStorePassword": "",
  "TopoDisabled": true,
  "LogLevel": "warn"
}
```

`node_config.json` should be in the same directory of vite.<|MERGE_RESOLUTION|>--- conflicted
+++ resolved
@@ -36,14 +36,14 @@
 
 1. [Install Go](https://golang.org/doc/install)
 2. Run `go get github.com/vitelabs/go-vite` in your terminal, then you will find the source code here: `$GOPATH/src/github.com/vitelabs/go-vite/` (as default, $GOPATH is `~/go`)
-<<<<<<< HEAD
 3. Go to the source code directory and run `make gvite`, you will get an executable file here: `$GOPATH/src/github.com/vitelabs/go-vite/build/cmd/gvite/gvite`
-4. Run the appropriate binary file on your OS.
-=======
-3. Go to the source code directory and run `make all`, you will get executable files of darwin, linux, windows here: `$GOPATH/src/github.com/vitelabs/go-vite/build/cmd/gvite`
-4. Configuration use config file `node_config.json` to set Config, the file should be  in the same directory of vite. you can use the default config to connect to the testNet 1.0.0 network. 
+4. Configuration use config file `node_config.json` to set Config, the file should be  in the same directory of vite. you can use the default config to connect to the testNet 1.0.0 network.
 5. Run the appropriate binary file on your OS. eg.  use ```nohup ./gvite >> gvite.log 2>&1 &``` to start the node.
->>>>>>> 21695264
+
+
+## CONFIG
+
+As default, Vite will give a default config. but you can set your config use two way as following.
 
 
 ### configFile
