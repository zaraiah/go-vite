--- conflicted
+++ resolved
@@ -1,11 +1,8 @@
 package producer
 
 import (
-<<<<<<< HEAD
-=======
 	"io/ioutil"
 	"sync"
->>>>>>> f2ff0712
 	"testing"
 	"time"
 
