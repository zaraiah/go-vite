package discovery

import (
	crand "crypto/rand"
	"encoding/binary"
	"github.com/vitelabs/go-vite/log15"
	mrand "math/rand"
	"sort"
	"sync"
	"time"
)

var discvLog = log15.New("module", "p2p/discv")

// @section Bucket

const K = 16
const N = 17
const alpha = 3
const minDistance = 239
const maxFindFails = 5

type nodeList struct {
	node *Node
	next *nodeList
}

func (n *nodeList) tail() (item *nodeList) {
	for item = n; item.next != nil; item = item.next {
		// do nothing
	}
	return
}

// bucket no need possess a lock
// because we operate bucket through table, so use table lock is more suited
type bucket struct {
	list *nodeList // contains an head item
	cap  int
	size int
}

func newBucket(cap int) *bucket {
	if cap == 0 {
		cap = K
	}

	return &bucket{
		list: new(nodeList),
		cap:  cap,
	}
}

func (b *bucket) reset() {
	b.size = 0
	b.list.next = nil
}

<<<<<<< HEAD
// return the first item, except head item, may be nil
func (b *bucket) head() *nodeList {
	return b.list.next
}

=======
>>>>>>> af0978a9
// the last item
func (b *bucket) tail() (item *nodeList) {
	return b.list.tail()
}

// move the node whose NodeID is id to tail
func (b *bucket) bubble(id NodeID) bool {
	for prev, current := b.list, b.list.next; current != nil; prev, current = current, current.next {
		if current.node.ID == id {
			// move the target Item to tail
			for prev.next = current.next; prev.next != nil; prev = prev.next {
				// do nothing
			}
			current.next = nil
			prev.next = current
			return true
		}
	}

	return false
}

// if node exists in bucket, then move node to tail, return nil
// if bucket is not full, add node at tail, return nil
// return the first item, wait to ping-pong checked
func (b *bucket) add(node *Node) (toCheck *Node) {
	if node == nil {
		return
	}

	// node has been in bucket, update the node info
	if b.bubble(node.ID) {
		return
	}

	// bucket is not full, add to tail
	if b.size < b.cap {
		b.tail().next = &nodeList{
			node: node,
			next: nil,
		}
		b.size++
		return
	}

<<<<<<< HEAD
	return b.head().node
=======
	return b.oldest()
>>>>>>> af0978a9
}

func (b *bucket) bubbleNode(node *Node) bool {
	return b.bubble(node.ID)
}

func (b *bucket) replace(old, new *Node) {
<<<<<<< HEAD
	item := b.head()
=======
	item := b.list
>>>>>>> af0978a9
	for item.next != nil {
		if item.node.ID == old.ID {
			item.node = new
			return
		}
	}
}

func (b *bucket) oldest() *Node {
<<<<<<< HEAD
	return b.head().node
=======
	first := b.list.next
	if first == nil {
		return nil
	}

	return first.node
>>>>>>> af0978a9
}

func (b *bucket) removeNode(node *Node) {
	b.remove(node.ID)
}

func (b *bucket) remove(id NodeID) {
	prev, item := b.list, b.list.next
	for item != nil {
		if item.node.ID == id {
			prev.next = item.next
			b.size--
			return
		}
		prev, item = item, item.next
	}
}

func (b *bucket) node(id NodeID) *Node {
	item := b.list.next
	for item != nil {
		if item.node.ID == id {
			return item.node
		}
		item = item.next
	}

	return nil
}

func (b *bucket) contains(node *Node) bool {
	item := b.list.next
	for item != nil {
		if item.node.ID == node.ID {
			return true
		}
		item = item.next
	}

	return false
}

func (b *bucket) nodes() []*Node {
	if b.size == 0 {
		return nil
	}

	nodes := make([]*Node, b.size)
<<<<<<< HEAD
	for i, item := 0, b.head().next; item != nil; i, item = i+1, item.next {
=======
	for i, item := 0, b.list.next; item != nil; i, item = i+1, item.next {
>>>>>>> af0978a9
		nodes[i] = item.node
	}

	return nodes
}

// @section table
const minPingInterval = 3 * time.Minute

type table struct {
	lock    sync.RWMutex
	buckets []*bucket
	self    NodeID
	rand    *mrand.Rand
}

func newTable(self NodeID, bucketCount int) *table {
	tab := &table{
		self: self,
		rand: mrand.New(mrand.NewSource(0)),
	}

	// init buckets
	if bucketCount == 0 {
		bucketCount = N
	}
	tab.buckets = make([]*bucket, bucketCount)
	for i, _ := range tab.buckets {
		tab.buckets[i] = newBucket(K)
	}

	tab.initRand()

	return tab
}

func (tab *table) refresh() {
	tab.lock.Lock()
	defer tab.lock.Unlock()

	tab.initRand()

	for i, _ := range tab.buckets {
		tab.buckets[i].reset()
	}
}

func (tab *table) initRand() {
	var b [8]byte
	crand.Read(b[:])

	tab.lock.Lock()
	defer tab.lock.Unlock()

	tab.rand.Seed(int64(binary.BigEndian.Uint64(b[:])))
}

func (tab *table) randomNodes(dest []*Node) (count int) {
	tab.lock.Lock()
	defer tab.lock.Unlock()

	var allNodes [][]*Node
	for _, b := range tab.buckets {
		if b.size > 0 {
			allNodes = append(allNodes, b.nodes())
		}
	}

	rows := len(allNodes)
	if rows == 0 {
		return 0
	}

	// shuffle
	for i := 0; i < rows; i++ {
		j := tab.rand.Intn(rows)
		allNodes[i], allNodes[j] = allNodes[j], allNodes[i]
	}

	for j := 0; count < len(dest); j = (j + 1) % len(allNodes) {
		b := allNodes[j]
		dest[count] = b[len(b)-1]
		count++

		if len(b) == 1 {
			// remove this slice
			allNodes = append(allNodes[:j], allNodes[j+1:]...)
		} else {
			allNodes[j] = b[:len(b)-1]
		}
		if len(allNodes) == 0 {
			break
		}
	}

	return
}

func (tab *table) addNode(node *Node) *Node {
	if node == nil {
		return nil
	}
	if node.ID.Equal(tab.self) {
		return nil
	}

	tab.lock.Lock()
	defer tab.lock.Unlock()

	node.addAt = time.Now()
	bucket := tab.getBucket(node.ID)
	return bucket.add(node)
}

// if bucket is full, then we nil ping-pong check the oldest node
func (tab *table) mustAddNode(node *Node, check func(*Node) bool) {
	toChecked := tab.addNode(node)
	if toChecked != nil && check != nil {
		// check the old node failed, then replace it
		if !check(toChecked) {
			tab.lock.Lock()
			defer tab.lock.Unlock()
			node.addAt = time.Now()
			tab.replaceNode(toChecked, node)
		}
	}
}

func (tab *table) replaceNode(old, new *Node) {
	if old == nil || new == nil {
		return
	}

	tab.lock.Lock()
	defer tab.lock.Unlock()

	new.addAt = time.Now()
	bucket := tab.getBucket(old.ID)
	bucket.replace(old, new)
}

func (tab *table) updateNode(node *Node) {
	if node == nil {
		return
	}

	tab.lock.Lock()
	defer tab.lock.Unlock()

	bucket := tab.getBucket(node.ID)
	old := bucket.node(node.ID)

	if old != nil {
		node.addAt = old.addAt
		bucket.replace(node, node)
	}
}

func (tab *table) addNodes(nodes []*Node) {
	tab.lock.Lock()
	defer tab.lock.Unlock()

	for _, n := range nodes {
		tab.addNode(n)
	}
}

func (tab *table) getBucket(id NodeID) *bucket {
	d := calcDistance(tab.self, id)
	if d <= minDistance {
		return tab.buckets[0]
	}
	return tab.buckets[d-minDistance-1]
}

func (tab *table) removeNode(node *Node) {
	tab.lock.Lock()
	defer tab.lock.Unlock()

	bucket := tab.getBucket(node.ID)
	bucket.removeNode(node)
}

func (tab *table) remove(id NodeID) {
	tab.lock.Lock()
	defer tab.lock.Unlock()

	bucket := tab.getBucket(id)
	bucket.remove(id)
}

func (tab *table) bubble(node *Node) {
	tab.lock.Lock()
	defer tab.lock.Unlock()

	bucket := tab.getBucket(node.ID)
	bucket.bubble(node.ID)
}

func (tab *table) findNeighbors(target NodeID, count int) *neighbors {
	tab.lock.RLock()
	defer tab.lock.RUnlock()

	neighbors := newNeighbors(target, count)

	tab.traverse(func(n *Node) {
		neighbors.push(n)
	})

	return neighbors
}

func (tab *table) traverse(fn func(*Node)) {
	tab.lock.RLock()
	defer tab.lock.RUnlock()

	for _, b := range tab.buckets {
		for _, n := range b.nodes() {
			fn(n)
		}
	}
}

func (tab *table) pickOldest() (n *Node) {
	tab.lock.RLock()
	defer tab.lock.RUnlock()

	now := time.Now()

	for i := range tab.rand.Perm(N) {
		n = tab.buckets[i].oldest()

		if n == nil || now.Sub(n.lastPing) < minPingInterval {
			continue
		}

		return
	}

	return
}

// @section neighbors
// neighbors around the pivot
type neighbors struct {
	nodes []*Node
	pivot NodeID
}

func newNeighbors(pivot NodeID, cap int) *neighbors {
	return &neighbors{
		nodes: make([]*Node, 0, cap),
		pivot: pivot,
	}
}

func (c *neighbors) push(n *Node) {
	if n == nil {
		return
	}

	length := len(c.nodes)

	// sort.Search may return the index out of range
	further := sort.Search(length, func(i int) bool {
		return disCmp(c.pivot, c.nodes[i].ID, n.ID) > 0
	})

	// closest Nodes list is full.
	if length >= cap(c.nodes) {
		// replace the further one.
		if further < length {
			c.nodes[further] = n
		}
	} else {
		// increase c.nodes length first.
		c.nodes = append(c.nodes, nil)
		// insert n to furtherNodeIndex
		copy(c.nodes[further+1:], c.nodes[further:])
		c.nodes[further] = n
	}
}<|MERGE_RESOLUTION|>--- conflicted
+++ resolved
@@ -56,14 +56,6 @@
 	b.list.next = nil
 }
 
-<<<<<<< HEAD
-// return the first item, except head item, may be nil
-func (b *bucket) head() *nodeList {
-	return b.list.next
-}
-
-=======
->>>>>>> af0978a9
 // the last item
 func (b *bucket) tail() (item *nodeList) {
 	return b.list.tail()
@@ -109,11 +101,7 @@
 		return
 	}
 
-<<<<<<< HEAD
-	return b.head().node
-=======
 	return b.oldest()
->>>>>>> af0978a9
 }
 
 func (b *bucket) bubbleNode(node *Node) bool {
@@ -121,11 +109,7 @@
 }
 
 func (b *bucket) replace(old, new *Node) {
-<<<<<<< HEAD
-	item := b.head()
-=======
 	item := b.list
->>>>>>> af0978a9
 	for item.next != nil {
 		if item.node.ID == old.ID {
 			item.node = new
@@ -135,16 +119,12 @@
 }
 
 func (b *bucket) oldest() *Node {
-<<<<<<< HEAD
-	return b.head().node
-=======
 	first := b.list.next
 	if first == nil {
 		return nil
 	}
 
 	return first.node
->>>>>>> af0978a9
 }
 
 func (b *bucket) removeNode(node *Node) {
@@ -193,11 +173,7 @@
 	}
 
 	nodes := make([]*Node, b.size)
-<<<<<<< HEAD
-	for i, item := 0, b.head().next; item != nil; i, item = i+1, item.next {
-=======
 	for i, item := 0, b.list.next; item != nil; i, item = i+1, item.next {
->>>>>>> af0978a9
 		nodes[i] = item.node
 	}
 
