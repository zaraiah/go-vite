package verifier

import (
	"bytes"
	"math/big"
	"time"

	"github.com/pkg/errors"
	"github.com/vitelabs/go-vite/common/math"
	"github.com/vitelabs/go-vite/common/types"
	"github.com/vitelabs/go-vite/crypto"
	"github.com/vitelabs/go-vite/generator"
	"github.com/vitelabs/go-vite/ledger"
	"github.com/vitelabs/go-vite/log15"
	"github.com/vitelabs/go-vite/monitor"
	"github.com/vitelabs/go-vite/pow"
	"github.com/vitelabs/go-vite/vm_context"
)

<<<<<<< HEAD
var TimeOutHeight = types.SnapshotDayHeight * 30
=======
var TimeOutHeight = uint64(30 * types.SnapshotDayHeight)
>>>>>>> 1825a377

type AccountVerifier struct {
	chain     Chain
	consensus Consensus

	log log15.Logger
}

func NewAccountVerifier(chain Chain, consensus Consensus) *AccountVerifier {
	return &AccountVerifier{
		chain:     chain,
		consensus: consensus,

		log: log15.New("class", "AccountVerifier"),
	}
}

func (verifier *AccountVerifier) newVerifyStat() *AccountBlockVerifyStat {
	return &AccountBlockVerifyStat{
		referredSnapshotResult: PENDING,
		referredSelfResult:     PENDING,
		referredFromResult:     PENDING,
	}
}

func (verifier *AccountVerifier) VerifyNetAb(block *ledger.AccountBlock) error {
	if err := verifier.VerifyTimeNotYet(block); err != nil {
		return err
	}
	if err := verifier.VerifyP2PDataValidity(block); err != nil {
		return err
	}
	return nil
}

func (verifier *AccountVerifier) VerifyforRPC(block *ledger.AccountBlock) (blocks []*vm_context.VmAccountBlock, err error) {
	defer monitor.LogTime("verify", "VerifyforRPC", time.Now())
	if err := verifier.VerifyTimeNotYet(block); err != nil {
		return nil, err
	}
	//if err := verifier.VerifyDataValidity(block); err != nil {
	//	return nil, err
	//}
	if verifyResult, stat := verifier.VerifyReferred(block); verifyResult != SUCCESS {
		if stat.errMsg != "" {
			return nil, errors.New(stat.errMsg)
		}
		return nil, errors.New("verify referred block failed")
	}
	return verifier.VerifyforVM(block)
}

// contractAddr's sendBlock don't call VerifyReferredforPool
func (verifier *AccountVerifier) VerifyReferred(block *ledger.AccountBlock) (VerifyResult, *AccountBlockVerifyStat) {
	defer monitor.LogTime("verify", "accountReferredforPool", time.Now())

	stat := verifier.newVerifyStat()

	if !verifier.verifySnapshot(block, stat) {
		return stat.referredSnapshotResult, stat
	}

	if !verifier.verifySelf(block, stat) {
		return FAIL, stat
	}

	if !verifier.verifyFrom(block, stat) {
		return FAIL, stat
	}

	return stat.VerifyResult(), stat
}

func (verifier *AccountVerifier) VerifyforVM(block *ledger.AccountBlock) (blocks []*vm_context.VmAccountBlock, err error) {
	defer monitor.LogTime("verify", "VerifyforVM", time.Now())

	var preHash *types.Hash
	if block.Height > 1 {
		preHash = &block.PrevHash
	}
	gen, err := generator.NewGenerator(verifier.chain, &block.SnapshotHash, preHash, &block.AccountAddress)
	if err != nil {
		verifier.log.Error("new generator error," + err.Error())
		return nil, ErrVerifyForVmGeneratorFailed
	}

	genResult, err := gen.GenerateWithBlock(block, nil)
	if err != nil {
		verifier.log.Error("generator block error," + err.Error())
		return nil, ErrVerifyForVmGeneratorFailed
	}
	if len(genResult.BlockGenList) == 0 {
		if genResult.Err != nil {
			verifier.log.Error(genResult.Err.Error())
			return nil, genResult.Err
		}
		return nil, errors.New("vm failed, blockList is empty")
	}
	if err := verifier.verifyVMResult(block, genResult.BlockGenList[0].AccountBlock); err != nil {
		return nil, errors.New(ErrVerifyWithVmResultFailed.Error() + "," + err.Error())
	}
	return genResult.BlockGenList, nil
}

// block from Net or Rpc doesn't have stateHash、Quota, so don't need to verify
func (verifier *AccountVerifier) verifyVMResult(origBlock *ledger.AccountBlock, genBlock *ledger.AccountBlock) error {
	if origBlock.BlockType != genBlock.BlockType {
		return errors.New("blockType")
	}
	if origBlock.ToAddress != genBlock.ToAddress {
		return errors.New("toAddress")
	}
	if origBlock.Fee.Cmp(genBlock.Fee) != 0 {
		return errors.New("fee")
	}
	if !bytes.Equal(origBlock.Data, genBlock.Data) {
		return errors.New("data")
	}
	if (origBlock.LogHash == nil && genBlock.LogHash != nil) || (origBlock.LogHash != nil && genBlock.LogHash == nil) {
		return errors.New("logHash")
	}
	if origBlock.LogHash != nil && genBlock.LogHash != nil && *origBlock.LogHash != *genBlock.LogHash {
		return errors.New("logHash")
	}
	return nil
}

func (verifier *AccountVerifier) verifySelf(block *ledger.AccountBlock, verifyStatResult *AccountBlockVerifyStat) bool {
	defer monitor.LogTime("verify", "accountSelf", time.Now())

	if err := verifier.VerifyDataValidity(block); err != nil {
		verifyStatResult.referredSelfResult = FAIL
		verifyStatResult.errMsg += err.Error()
		return false
	}

	step1, err1 := verifier.verifyProducerLegality(block, verifyStatResult.accountTask)
	if isFail(step1, err1, verifyStatResult) {
		return false
	}
	step2, err2 := verifier.verifySelfPrev(block, verifyStatResult.accountTask)
	if isFail(step2, err2, verifyStatResult) {
		return false
	}

	if step1 == SUCCESS && step2 == SUCCESS {
		verifyStatResult.referredSelfResult = SUCCESS
	} else {
		verifyStatResult.accountTask = append(verifyStatResult.accountTask,
			&AccountPendingTask{Addr: &block.AccountAddress, Hash: &block.Hash})
		verifyStatResult.referredSelfResult = PENDING
	}
	return true
}

func (verifier *AccountVerifier) verifyFrom(block *ledger.AccountBlock, verifyStatResult *AccountBlockVerifyStat) bool {
	defer monitor.LogTime("verify", "accountFrom", time.Now())

	if block.IsReceiveBlock() {
		fromBlock, err := verifier.chain.GetAccountBlockByHash(&block.FromBlockHash)
		if fromBlock == nil {
			if err != nil {
				verifyStatResult.referredFromResult = FAIL
				verifyStatResult.errMsg += errors.New("func GetAccountBlockByHash failed").Error()
				return false
			}
			verifyStatResult.accountTask = append(verifyStatResult.accountTask,
				&AccountPendingTask{Addr: nil, Hash: &block.FromBlockHash})
			verifyStatResult.referredFromResult = PENDING
		} else {
			if verifier.VerifyIsReceivedSucceed(block) {
				//verifier.log.Info("hash", fromBlock.Hash, "addr", fromBlock.AccountAddress,
				//	"toAddr", fromBlock.ToAddress, "blockType", fromBlock.BlockType)
				verifyStatResult.referredFromResult = FAIL
				verifyStatResult.errMsg += errors.New("block is already received successfully").Error()
				return false
			}

			result, err := verifier.VerifySnapshotOfReferredBlock(block, fromBlock)
			if isFail(result, err, verifyStatResult) {
				return false
			}
			if result == PENDING {
				verifyStatResult.accountTask = append(verifyStatResult.accountTask,
					&AccountPendingTask{Addr: nil, Hash: &block.FromBlockHash})
			}
			verifyStatResult.referredFromResult = result
		}
	} else {
		verifyStatResult.referredFromResult = SUCCESS
	}
	return true
}

func (verifier *AccountVerifier) verifySelfPrev(block *ledger.AccountBlock, task []*AccountPendingTask) (VerifyResult, error) {
	defer monitor.LogTime("verify", "accountSelfDependence", time.Now())

	latestBlock, err := verifier.chain.GetLatestAccountBlock(&block.AccountAddress)
	if latestBlock == nil {
		if err != nil {
			return FAIL, errors.New("func GetLatestAccountBlock failed" + err.Error())
		} else {
			if block.Height == 1 {
				prevZero := &types.Hash{}
				if !bytes.Equal(block.PrevHash.Bytes(), prevZero.Bytes()) {
					return FAIL, errors.New("account first block's prevHash error")
				}
				return SUCCESS, nil
			}
			task = append(task, &AccountPendingTask{nil, &block.PrevHash})
			return PENDING, nil
		}
	} else {
		result, err := verifier.VerifySnapshotOfReferredBlock(block, latestBlock)
		if result == FAIL {
			return FAIL, err
		}
		switch {
		case block.PrevHash == latestBlock.Hash && block.Height == latestBlock.Height+1:
			return SUCCESS, nil
		case block.PrevHash != latestBlock.Hash && block.Height > latestBlock.Height+1:
			task = append(task, &AccountPendingTask{nil, &block.PrevHash})
			return PENDING, nil
		default:
			return FAIL, errors.New("preHash or height is invalid")
		}
	}
}

func (verifier *AccountVerifier) verifySnapshot(block *ledger.AccountBlock, verifyStatResult *AccountBlockVerifyStat) bool {
	defer monitor.LogTime("verify", "accountSnapshot", time.Now())

	snapshotBlock, err := verifier.chain.GetSnapshotBlockByHash(&block.SnapshotHash)
	if snapshotBlock == nil {
		if err != nil {
			verifyStatResult.referredSnapshotResult = FAIL
			verifyStatResult.errMsg += errors.New("func GetSnapshotBlockByHash failed: " + err.Error()).Error()
			return false
		}
		verifyStatResult.snapshotTask = &SnapshotPendingTask{Hash: &block.SnapshotHash}
		verifyStatResult.referredSnapshotResult = PENDING
		return false
	} else {
		if err := verifier.VerifyTimeOut(snapshotBlock); err != nil {
			verifyStatResult.referredSnapshotResult = FAIL
			verifyStatResult.errMsg += err.Error()
			return false
		} else {
			verifyStatResult.referredSnapshotResult = SUCCESS
			return true
		}
	}
}

func (verifier *AccountVerifier) VerifySnapshotOfReferredBlock(thisBlock *ledger.AccountBlock, referredBlock *ledger.AccountBlock) (VerifyResult, error) {
	// referredBlock' snapshotBlock's height can't lower than thisBlock
	thisSnapshotBlock, _ := verifier.chain.GetSnapshotBlockByHash(&thisBlock.SnapshotHash)
	referredSnapshotBlock, _ := verifier.chain.GetSnapshotBlockByHash(&referredBlock.SnapshotHash)
	if referredSnapshotBlock != nil {
		if thisSnapshotBlock != nil {
			if referredSnapshotBlock.Height > thisSnapshotBlock.Height {
				return FAIL, ErrVerifySnapshotOfReferredBlockFailed
			} else {
				return SUCCESS, nil
			}
		}
		return PENDING, nil
	}
	return FAIL, ErrVerifySnapshotOfReferredBlockFailed
}

func (verifier *AccountVerifier) verifyProducerLegality(block *ledger.AccountBlock, task []*AccountPendingTask) (VerifyResult, error) {
	defer monitor.LogTime("verify", "accountSelf", time.Now())

	code, err := verifier.chain.AccountType(&block.AccountAddress)
	if err != nil || code == ledger.AccountTypeError {
		return FAIL, err
	}
	if code == ledger.AccountTypeContract {
		if block.IsReceiveBlock() {
			if result, err := verifier.consensus.VerifyAccountProducer(block); !result {
				if err != nil {
					verifier.log.Error(err.Error())
				}
				return FAIL, errors.New("block producer is illegal")
			}
		}
	}
	if code == ledger.AccountTypeGeneral {
		if types.PubkeyToAddress(block.PublicKey) != block.AccountAddress {
			return FAIL, errors.New("publicKey doesn't match with the accountAddress")
		}
	}
	return SUCCESS, nil
}

func (verifier *AccountVerifier) VerifyDataValidity(block *ledger.AccountBlock) error {
	defer monitor.LogTime("verify", "accountSelfDataValidity", time.Now())

	code, err := verifier.chain.AccountType(&block.AccountAddress)
	if err != nil || code == ledger.AccountTypeError {
		return errors.New("get account type error")
	}
	if block.IsSendBlock() && code == ledger.AccountTypeNotExist {
		return ErrVerifyAccountAddrFailed
	}

	if block.Amount == nil {
		block.Amount = big.NewInt(0)
	}
	if block.Fee == nil {
		block.Fee = big.NewInt(0)
	}
	if block.Amount.Sign() < 0 || block.Amount.BitLen() > math.MaxBigIntLen {
		return errors.New("block amount out of bounds")
	}
	if block.Fee.Sign() < 0 || block.Fee.BitLen() > math.MaxBigIntLen {
		return errors.New("block fee out of bounds")
	}
	if block.Timestamp == nil {
		return errors.New("block timestamp can't be nil")
	}

	if err := verifier.VerifyHash(block); err != nil {
		return err
	}

	if err := verifier.VerifyNonce(block, code); err != nil {
		return err
	}

	if block.IsReceiveBlock() || (block.IsSendBlock() && code != ledger.AccountTypeContract) {
		if err := verifier.VerifySigature(block); err != nil {
			return err
		}
	}

	return nil
}

func (verifier *AccountVerifier) VerifyP2PDataValidity(block *ledger.AccountBlock) error {
	defer monitor.LogTime("verify", "accountSelfP2PDataValidity", time.Now())

	if block.Amount == nil {
		block.Amount = big.NewInt(0)
	}
	if block.Fee == nil {
		block.Fee = big.NewInt(0)
	}
	if block.Amount.Sign() < 0 || block.Amount.BitLen() > math.MaxBigIntLen {
		return errors.New("block amount out of bounds")
	}
	if block.Fee.Sign() < 0 || block.Fee.BitLen() > math.MaxBigIntLen {
		return errors.New("block fee out of bounds")
	}
	if block.Timestamp == nil {
		return errors.New("block timestamp can't be nil")
	}

	if err := verifier.VerifyHash(block); err != nil {
		return err
	}

	if block.IsReceiveBlock() || (block.IsSendBlock() && (len(block.Signature) > 0 || len(block.PublicKey) > 0)) {
		if err := verifier.VerifySigature(block); err != nil {
			return err
		}
	}

	return nil
}

func (verifier *AccountVerifier) VerifyIsReceivedSucceed(block *ledger.AccountBlock) bool {
	return verifier.chain.IsSuccessReceived(&block.AccountAddress, &block.FromBlockHash)
}

func (verifier *AccountVerifier) VerifyHash(block *ledger.AccountBlock) error {
	computedHash := block.ComputeHash()
	if block.Hash.IsZero() {
		return errors.New("hash can't be allzero")
	}
	if computedHash != block.Hash {
		//verifier.log.Error("checkHash failed", "originHash", block.Hash, "computedHash", computedHash)
		return ErrVerifyHashFailed
	}
	return nil
}

func (verifier *AccountVerifier) VerifySigature(block *ledger.AccountBlock) error {
	if len(block.Signature) == 0 || len(block.PublicKey) == 0 {
		return errors.New("signature or publicKey can't be nil")
	}
	isVerified, verifyErr := crypto.VerifySig(block.PublicKey, block.Hash.Bytes(), block.Signature)
	if !isVerified {
		if verifyErr != nil {
			verifier.log.Error("VerifySig failed", "error", verifyErr)
		}
		return ErrVerifySignatureFailed
	}
	return nil
}

func (verifier *AccountVerifier) VerifyNonce(block *ledger.AccountBlock, accountType uint64) error {
	if len(block.Nonce) != 0 {
		if accountType == ledger.AccountTypeContract {
			return errors.New("nonce of contractAddr's block must be nil")
		}
		if len(block.Nonce) != 8 {
			return errors.New("nonce length doesn't satisfy with 8")
		}
		hash256Data := crypto.Hash256(block.AccountAddress.Bytes(), block.PrevHash.Bytes())
		if !pow.CheckPowNonce(block.Difficulty, block.Nonce, hash256Data) {
			return ErrVerifyNonceFailed
		}
	} else {
		if block.Difficulty != nil {
			return errors.New("difficulty must be nil when nonce is nil")
		}
	}
	return nil
}

func (verifier *AccountVerifier) VerifyTimeOut(blockReferSb *ledger.SnapshotBlock) error {
	currentSb := verifier.chain.GetLatestSnapshotBlock()
	if currentSb.Height > blockReferSb.Height+TimeOutHeight {
		return errors.New("snapshot timeout, height is too low")
	}
	return nil
}

func (verifier *AccountVerifier) VerifyTimeNotYet(block *ledger.AccountBlock) error {
	//  don't accept which timestamp doesn't satisfy within the (now + 1h) limit
	currentSb := time.Now()
	if block.Timestamp.After(currentSb.Add(time.Hour)) {
		return errors.New("block timestamp not arrive yet")
	}
	return nil
}

func isFail(result VerifyResult, err error, stat *AccountBlockVerifyStat) bool {
	if result == FAIL {
		stat.referredSelfResult = FAIL
		if err != nil {
			stat.errMsg += err.Error()
		}
		return true
	}
	return false
}

type AccountBlockVerifyStat struct {
	referredSnapshotResult VerifyResult
	referredSelfResult     VerifyResult
	referredFromResult     VerifyResult
	accountTask            []*AccountPendingTask
	snapshotTask           *SnapshotPendingTask
	errMsg                 string
}

func (result *AccountBlockVerifyStat) ErrMsg() string {
	return result.errMsg
}

func (result *AccountBlockVerifyStat) GetPendingTasks() ([]*AccountPendingTask, *SnapshotPendingTask) {
	return result.accountTask, result.snapshotTask
}

func (result *AccountBlockVerifyStat) VerifyResult() VerifyResult {
	if result.referredSelfResult == FAIL ||
		result.referredFromResult == FAIL ||
		result.referredSnapshotResult == FAIL {
		return FAIL
	}
	if result.referredSelfResult == SUCCESS &&
		result.referredFromResult == SUCCESS &&
		result.referredSnapshotResult == SUCCESS {
		return SUCCESS
	}
	return PENDING
}<|MERGE_RESOLUTION|>--- conflicted
+++ resolved
@@ -17,11 +17,7 @@
 	"github.com/vitelabs/go-vite/vm_context"
 )
 
-<<<<<<< HEAD
-var TimeOutHeight = types.SnapshotDayHeight * 30
-=======
 var TimeOutHeight = uint64(30 * types.SnapshotDayHeight)
->>>>>>> 1825a377
 
 type AccountVerifier struct {
 	chain     Chain
