--- conflicted
+++ resolved
@@ -2,10 +2,7 @@
 
 import (
 	"bytes"
-<<<<<<< HEAD
-=======
 	"github.com/pkg/errors"
->>>>>>> d05d32cd
 	"github.com/vitelabs/go-vite/common/types"
 	"github.com/vitelabs/go-vite/crypto"
 	"github.com/vitelabs/go-vite/ledger"
@@ -41,8 +38,6 @@
 	return &AccountBlockVerifyStat{}
 }
 
-<<<<<<< HEAD
-=======
 func (self *AccountVerifier) VerifyforProducer(block *ledger.AccountBlock) *AccountBlockVerifyStat {
 	defer monitor.LogTime("verify", "accountProducer", time.Now())
 
@@ -89,7 +84,6 @@
 	return false
 }
 
->>>>>>> d05d32cd
 func (self *AccountVerifier) verifyGenesis(block *ledger.AccountBlock, stat *AccountBlockVerifyStat) bool {
 	defer monitor.LogTime("verify", "accountGenesis", time.Now())
 	//fixme ask Liz for the GetGenesisBlockFirst() and GetGenesisBlockSecond()
@@ -101,16 +95,11 @@
 func (self *AccountVerifier) verifySelf(block *ledger.AccountBlock, stat *AccountBlockVerifyStat) bool {
 	defer monitor.LogTime("verify", "accountSelf", time.Now())
 
-<<<<<<< HEAD
-	stat1 := self.VerifySelfValidity(block)
-	stat2 := self.VerifySelfDependence(block)
-=======
 	stat1, err1 := self.VerifySelfDataValidity(block)
 	stat2, err2 := self.VerifySelfDependence(block)
 	if err1 != nil || err2 != nil {
 		stat.errMsg += err1.Error() + err2.Error()
 	}
->>>>>>> d05d32cd
 
 	select {
 	case stat1 == PENDING && stat2 == PENDING:
@@ -131,12 +120,8 @@
 	if block.BlockType != ledger.BlockTypeSendCall && block.BlockType != ledger.BlockTypeSendCreate {
 		fromBlock, err := self.chainReader.GetAccountBlockByHash(&block.FromBlockHash)
 		if err != nil || fromBlock == nil {
-<<<<<<< HEAD
-			self.log.Error("verifyFrom.GetAccountBlockByHash", "error", err)
-=======
 			stat.errMsg += errors.New("verifyFrom.GetAccountBlockByHash").Error()
 			self.log.Error(stat.errMsg, "error", err)
->>>>>>> d05d32cd
 			stat.referredFromResult = FAIL
 			return false
 		} else {
@@ -144,12 +129,8 @@
 			return true
 		}
 	} else {
-<<<<<<< HEAD
-		self.log.Info("verifyFrom: send doesn't have fromBlock")
-=======
 		stat.errMsg += errors.New("verifyFrom: send doesn't have fromBlock").Error()
 		self.log.Info(stat.errMsg)
->>>>>>> d05d32cd
 		stat.referredFromResult = FAIL
 		return false
 	}
@@ -160,12 +141,8 @@
 
 	snapshotBlock, err := self.chainReader.GetSnapshotBlockByHash(&block.SnapshotHash)
 	if err != nil || snapshotBlock == nil {
-<<<<<<< HEAD
-		self.log.Error("verifySnapshot.GetSnapshotBlockByHash", "error", err)
-=======
 		stat.errMsg += errors.New("verifySnapshot.GetSnapshotBlockByHash").Error()
 		self.log.Error(stat.errMsg, "error", err)
->>>>>>> d05d32cd
 		return false
 	}
 
@@ -173,43 +150,13 @@
 		stat.referredSnapshotResult = SUCCESS
 		return true
 	} else {
-<<<<<<< HEAD
-=======
 		stat.errMsg += errors.New("verify Snapshot timeout or prevBlock still not confirmed").Error()
 		self.log.Error(stat.errMsg)
->>>>>>> d05d32cd
 		stat.referredSnapshotResult = FAIL
 		return false
 	}
 }
 
-<<<<<<< HEAD
-func (self *AccountVerifier) VerifySelfValidity(block *ledger.AccountBlock) VerifyResult {
-	defer monitor.LogTime("verify", "accountSelfValidity", time.Now())
-
-	computedHash := block.GetComputeHash()
-	if block.Hash.Bytes() == nil || !bytes.Equal(computedHash.Bytes(), block.Hash.Bytes()) {
-		self.log.Error("VerifySelfValidity: CheckHash failed", "Hash", block.Hash.String())
-		return FAIL
-	}
-
-	if gid, _ := self.chainReader.GetContractGid(&block.AccountAddress); gid != nil {
-		if (block.BlockType == ledger.BlockTypeSendCall || block.BlockType == ledger.BlockTypeSendCreate) &&
-			block.Signature == nil {
-			return PENDING
-		}
-		if err := self.committeeReader.VerifyAccountProducer(block); err != nil {
-			self.log.Error("VerifySelfValidity: the block producer is illegal")
-			return FAIL
-		}
-
-	}
-
-	isVerified, verifyErr := crypto.VerifySig(block.PublicKey, block.Hash.Bytes(), block.Signature)
-	if verifyErr != nil || !isVerified {
-		self.log.Error("VerifySelfValidity.VerifySig failed", verifyErr)
-		return FAIL
-=======
 func (self *AccountVerifier) VerifySelfDataValidity(block *ledger.AccountBlock) (VerifyResult, error) {
 	defer monitor.LogTime("verify", "accountSelfValidity", time.Now())
 	var errMsg error
@@ -229,121 +176,8 @@
 			self.log.Error(errMsg.Error())
 			return FAIL, errMsg
 		}
->>>>>>> d05d32cd
-	}
-	return SUCCESS
-}
-
-<<<<<<< HEAD
-func (self *AccountVerifier) VerifySelfDependence(block *ledger.AccountBlock) VerifyResult {
-	defer monitor.LogTime("verify", "accountSelfDependence", time.Now())
-
-	latestBlock, err := self.chainReader.GetLatestAccountBlock(&block.AccountAddress)
-	if err != nil {
-		self.log.Error("VerifySelfDependence.GetLatestAccountBlock failed", "error", err)
-		return FAIL
-	}
-
-	var isContractSend bool
-	if gid, _ := self.chainReader.GetContractGid(&block.AccountAddress); gid != nil &&
-		(block.BlockType == ledger.BlockTypeSendCall || block.BlockType == ledger.BlockTypeSendCreate) {
-		isContractSend = true
-	} else {
-		isContractSend = false
-	}
-
-	if block.Height == latestBlock.Height+1 && block.PrevHash == latestBlock.Hash {
-		return SUCCESS
-	}
-	if isContractSend == true && block.Height > latestBlock.Height+1 && block.PrevHash != latestBlock.Hash {
-		return PENDING
-	}
-
-	self.log.Error("VerifySelfDependence: PreHash or Height is invalid")
-	return FAIL
-}
-
-func (self *AccountVerifier) VerifyTimeOut(block *ledger.AccountBlock) bool {
-	defer monitor.LogTime("verify", "accountSnapshotTimeout", time.Now())
-
-	currentTime := time.Now()
-	if currentTime.Sub(*block.Timestamp).Hours() > TimeOut {
-		self.log.Error("snapshot time out of limit")
-		return false
-	}
-	return true
-}
-
-func (self *AccountVerifier) VerifyConfirmed(block *ledger.AccountBlock) bool {
-	defer monitor.LogTime("verify", "accountConfirmed", time.Now())
-
-	if confirmedBlock, err := self.chainReader.GetConfirmBlock(block); confirmedBlock == nil || err != nil {
-		self.log.Error("not Confirmed yet")
-		return false
-	}
-	return true
-}
-
-func (self *AccountVerifier) VerifyReceiveReachLimit(sendBlock *ledger.AccountBlock) bool {
-	recvTime := self.chainReader.GetReceiveTimes(&sendBlock.ToAddress, &sendBlock.Hash)
-
-	if sendBlock.BlockType == ledger.BlockTypeReceiveError && recvTime >= MaxRecvErrTypeCount {
-		return true
-	}
-	if sendBlock.BlockType == ledger.BlockTypeReceive && recvTime >= MaxRecvTypeCount {
-		return true
-	}
-
-	return false
-}
-
-func (self *AccountVerifier) VerifyUnconfirmedPriorBlockReceived(priorBlockHash *types.Hash) VerifyResult {
-	existBlock, err := self.chainReader.GetAccountBlockByHash(priorBlockHash)
-	if err != nil || existBlock == nil {
-		self.log.Info("VerifyUnconfirmedPriorBlockReceived: the prev block hasn't existed in Chain. ")
-		return PENDING
-	}
-	return SUCCESS
-}
-
-func (self *AccountVerifier) VerifyforProducer(block *ledger.AccountBlock) *AccountBlockVerifyStat {
-	defer monitor.LogTime("verify", "accountProducer", time.Now())
-
-	stat := self.newVerifyStat(block)
-
-	self.verifySelf(block, stat)
-	self.verifyFrom(block, stat)
-	self.verifySnapshot(block, stat)
-
-	if stat.VerifyResult() == PENDING {
-		stat.accountTask = &AccountPendingTask{
-			Addr:   &block.AccountAddress,
-			Hash:   &block.Hash,
-			Height: block.Height,
-		}
-		stat.snapshotTask = &SnapshotPendingTask{
-			Hash: &block.SnapshotHash,
-		}
-	}
-
-	return stat
-}
-
-func (self *AccountVerifier) VerifyforVM(block *ledger.AccountBlock) bool {
-	result := self.VerifySelfDependence(block)
-	if result != FAIL {
-		return true
-	}
-	return false
-}
-
-func (self *AccountVerifier) VerifyforP2P(block *ledger.AccountBlock) bool {
-	result := self.VerifySelfValidity(block)
-	if result != FAIL {
-		return true
-	}
-	return false
-=======
+	}
+
 	if types.PubkeyToAddress(block.PublicKey) != block.AccountAddress {
 		errMsg = errors.New("VerifySelfDataValidity: PublicKey match AccountAddress failed")
 		self.log.Error(errMsg.Error())
@@ -438,7 +272,6 @@
 		return false
 	}
 	return true
->>>>>>> d05d32cd
 }
 
 type AccountBlockVerifyStat struct {
@@ -447,16 +280,12 @@
 	referredFromResult     VerifyResult
 	accountTask            *AccountPendingTask
 	snapshotTask           *SnapshotPendingTask
-<<<<<<< HEAD
-	//errMsg                 string
-=======
 	errMsg                 string
->>>>>>> d05d32cd
-}
-
-//func (self *AccountBlockVerifyStat) ErrMsg() string {
-//	return self.errMsg
-//}
+}
+
+func (self *AccountBlockVerifyStat) ErrMsg() string {
+	return self.errMsg
+}
 
 func (self *AccountBlockVerifyStat) VerifyResult() VerifyResult {
 	if self.referredSelfResult == FAIL ||
