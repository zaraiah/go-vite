package verifier

import (
	"math/big"

	"time"

	"github.com/vitelabs/go-vite/common/types"
	"github.com/vitelabs/go-vite/ledger"
	"github.com/vitelabs/go-vite/monitor"
)

type SnapshotVerifier struct {
	reader Chain
}

func NewSnapshotVerifier() *SnapshotVerifier {
<<<<<<< HEAD
	// todo add chain chainReader
=======
	// todo add chain chain
>>>>>>> 8d46d8df
	verifier := &SnapshotVerifier{}
	return verifier
}

func (self *SnapshotVerifier) verifySelf(block *ledger.SnapshotBlock, stat *SnapshotBlockVerifyStat) bool {
	defer monitor.LogTime("verify", "snapshotSelf", time.Now())

	return false
}

func (self *SnapshotVerifier) verifyAccounts(block *ledger.SnapshotBlock, stat *SnapshotBlockVerifyStat) bool {
	defer monitor.LogTime("verify", "snapshotAccounts", time.Now())

	return false
}

func (self *SnapshotVerifier) VerifyReferred(block *ledger.SnapshotBlock) *SnapshotBlockVerifyStat {
	defer monitor.LogTime("verify", "snapshotBlock", time.Now())
	stat := self.newVerifyStat(block)

	if self.verifySelf(block, stat) {
		return stat
	}

	if self.verifyAccounts(block, stat) {
		return stat
	}

	return stat
}
func (self *SnapshotVerifier) VerifyProducer(block *ledger.SnapshotBlock) *SnapshotBlockVerifyStat {
	defer monitor.LogTime("verify", "snapshotProducer", time.Now())
	stat := self.newVerifyStat(block)
	return stat
}

type AccountHashH struct {
	Addr   *types.Address
	Hash   *types.Hash
	Height *big.Int
}

type SnapshotBlockVerifyStat struct {
	result       VerifyResult
	results      map[types.Address]VerifyResult
	errMsg       string
	accountTasks []*AccountPendingTask
	snapshotTask *SnapshotPendingTask
}

func (self *SnapshotBlockVerifyStat) AccountTasks() []*AccountPendingTask {
	return nil
}
func (self *SnapshotBlockVerifyStat) SnapshotTask() []*SnapshotPendingTask {
	return nil
}

func (self *SnapshotBlockVerifyStat) ErrMsg() string {
	return self.errMsg
}

func (self *SnapshotBlockVerifyStat) VerifyResult() VerifyResult {
	return self.result
}

func (self *SnapshotVerifier) newVerifyStat(b *ledger.SnapshotBlock) *SnapshotBlockVerifyStat {
	// todo init account hashH
	stat := &SnapshotBlockVerifyStat{result: PENDING}
	stat.results = make(map[types.Address]VerifyResult)
	return stat
}<|MERGE_RESOLUTION|>--- conflicted
+++ resolved
@@ -15,11 +15,7 @@
 }
 
 func NewSnapshotVerifier() *SnapshotVerifier {
-<<<<<<< HEAD
-	// todo add chain chainReader
-=======
 	// todo add chain chain
->>>>>>> 8d46d8df
 	verifier := &SnapshotVerifier{}
 	return verifier
 }
