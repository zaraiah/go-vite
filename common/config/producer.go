package config

import (
	"errors"
	"strconv"
	"strings"

	"github.com/vitelabs/go-vite/v2/common/types"
)

type Producer struct {
	Producer         bool   `json:"Producer"`
	Coinbase         string `json:"Coinbase"`
	EntropyStorePath string `json:"EntropyStorePath"`

	coinbase types.Address
	index    uint32

<<<<<<< HEAD
	NoneSnapshotVerifier bool `json:"NoneSnapshotVerifier"`
=======
	VirtualSnapshotVerifier bool `json:"VirtualSnapshotVerifier"`
>>>>>>> dff5ad7f
}

func (cfg *Producer) IsMine() bool {
	if cfg == nil {
		return false
	}
	return cfg.Producer && cfg.Coinbase != ""
}

func (cfg Producer) GetCoinbase() types.Address {
	return cfg.coinbase
}

func (cfg Producer) GetIndex() uint32 {
	return cfg.index
}

func (cfg *Producer) Parse() error {
	if cfg.Coinbase != "" {
		coinbase, index, err := parseCoinbase(cfg.Coinbase)
		if err != nil {
			return err
		}
		cfg.coinbase = *coinbase
		cfg.index = index
	}
	return nil
}

func parseCoinbase(coinbaseCfg string) (*types.Address, uint32, error) {
	splits := strings.Split(coinbaseCfg, ":")
	if len(splits) != 2 {
		return nil, 0, errors.New("len is not equals 2")
	}
	i, err := strconv.Atoi(splits[0])
	if err != nil {
		return nil, 0, err
	}
	addr, err := types.HexToAddress(splits[1])
	if err != nil {
		return nil, 0, err
	}

	return &addr, uint32(i), nil
}<|MERGE_RESOLUTION|>--- conflicted
+++ resolved
@@ -16,11 +16,7 @@
 	coinbase types.Address
 	index    uint32
 
-<<<<<<< HEAD
-	NoneSnapshotVerifier bool `json:"NoneSnapshotVerifier"`
-=======
 	VirtualSnapshotVerifier bool `json:"VirtualSnapshotVerifier"`
->>>>>>> dff5ad7f
 }
 
 func (cfg *Producer) IsMine() bool {
