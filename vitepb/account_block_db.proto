--- conflicted
+++ resolved
@@ -30,10 +30,6 @@
 message AccountBlockMeta {
     bytes accountId = 1;
     bytes height = 2;
-<<<<<<< HEAD
-    uint32 Status = 3;
-=======
     uint32 status = 3;
->>>>>>> 1ed73598
     bool isSnapshotted = 4;
 }