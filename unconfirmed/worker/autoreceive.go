package worker

import (
	"container/heap"
	"container/list"
	"github.com/vitelabs/go-vite/common/types"
	"github.com/vitelabs/go-vite/log15"
	"github.com/vitelabs/go-vite/unconfirmed"
	"math/big"
	"sync"
	"github.com/vitelabs/go-vite/ledger"
	"github.com/vitelabs/go-vite/unconfirmed/model"
)

type SimpleAutoReceiveFilterPair struct {
	tti      types.TokenTypeId
	minValue big.Int
}

type AutoReceiveWorker struct {
<<<<<<< HEAD
	vite Vite
	log  log15.Logger

	address  *types.Address
	dbAccess *unconfirmed.Access
=======
	vite    Vite
	log     log15.Logger
	address *types.Address
	uAccess *model.UAccess
>>>>>>> f4f595d0

	//blockQueue *BlockQueue
	priorityFromQueue *PriorityFromQueue

	status                int
	isSleeping            bool
	breaker               chan struct{}
	stopListener          chan struct{}
	newUnconfirmedTxAlarm chan struct{}

	filters        map[types.TokenTypeId]big.Int
	currentElement list.Element

	statusMutex sync.Mutex
}

func NewAutoReceiveWorker(vite Vite, address *types.Address, filters map[types.TokenTypeId]big.Int) *AutoReceiveWorker {
	return &AutoReceiveWorker{
		vite:       vite,
		address:    address,
		status:     Create,
		log:        log15.New("AutoReceiveWorker addr", address),
		isSleeping: false,
		filters:    filters,
	}
}

func (w *AutoReceiveWorker) Start() {
	w.log.Info("Start()", "current status", w.status)
	w.statusMutex.Lock()
	defer w.statusMutex.Unlock()
	if w.status != Start {

		w.breaker = make(chan struct{}, 1)
		w.newUnconfirmedTxAlarm = make(chan struct{}, 100)
		w.stopListener = make(chan struct{})

		w.status = Start
		w.statusMutex.Unlock()

		w.uAccess.AddCommonTxLis(w.address, func() {
			w.NewUnconfirmedTxAlarm()
		})

		go w.startWork()
	} else {
		// awake it in order to run at least once
		w.NewUnconfirmedTxAlarm()
	}
}

func (w *AutoReceiveWorker) Restart() {
	w.log.Info("Restart()", "current status", w.status)
	w.statusMutex.Lock()
	defer w.statusMutex.Unlock()
}

func (w *AutoReceiveWorker) SetAutoReceiveFilter(filters map[types.TokenTypeId]big.Int) {
	w.filters = filters
	w.Restart()
}

func (w *AutoReceiveWorker) Stop() {
	w.log.Info("Stop()", "current status", w.status)
	w.statusMutex.Lock()
	defer w.statusMutex.Unlock()
	if w.status != Stop {
		w.breaker <- struct{}{}
		close(w.breaker)

		w.uAccess.RemoveCommonTxLis(w.address)
		close(w.newUnconfirmedTxAlarm)

		// make sure we can stop the worker
		<-w.stopListener
		close(w.stopListener)

		w.status = Stop
	}
}

func (w *AutoReceiveWorker) Close() error {
	w.Stop()
	return nil
}

func (w AutoReceiveWorker) Status() int {
	w.statusMutex.Lock()
	defer w.statusMutex.Unlock()
	return w.status
}

func (w *AutoReceiveWorker) NewUnconfirmedTxAlarm() {
	if w.isSleeping {
		w.newUnconfirmedTxAlarm <- struct{}{}
	}
}

func (w *AutoReceiveWorker) startWork() {
	w.log.Info("worker startWork is called")
	w.FetchNewOne()

	for {
		w.log.Debug("worker working")
		for i := 0; i < w.priorityFromQueue.Len(); i++ {
			if w.Status() == Stop {
				goto END
			}
			fItem := heap.Pop(w.priorityFromQueue).(*fromItem)
			blockQueue := fItem.value
			for j := 0; j < blockQueue.Size(); j++ {
				recvBlock := blockQueue.Dequeue()
				w.ProcessOneBlock(recvBlock)
			}
		}

		w.isSleeping = true
		w.log.Info("worker Start sleep")
		select {
		case <-w.newUnconfirmedTxAlarm:
			w.log.Info("worker Start awake")
			continue
		case <-w.breaker:
			w.log.Info("worker broken")
			break
		}
	}
END:
	w.log.Info("worker send stopDispatcherListener ")
	w.stopListener <- struct{}{}
	w.log.Info("worker end work")
}

<<<<<<< HEAD
func (w *AutoReceiveWorker) FetchNewOne() {
	blockList, err := w.dbAccess.GetUnconfirmedBlocks(0, 1, 1, w.address)
=======
func (w *AutoReceiveWorker) FetchNew() {
	blockList, err := w.uAccess.GetUnconfirmedBlocks(0, 1, COMMON_FETCH_SIZE, w.address)
>>>>>>> f4f595d0
	if err != nil {
		w.log.Error("CommonTxWorker.FetchNew.GetUnconfirmedBlocks", "error", err)
		return
	}
	for _, v := range blockList {
		w.priorityFromQueue.InsertNew(v)
	}
}

func (w *AutoReceiveWorker) ProcessOneBlock(sendBlock *ledger.AccountBlock) {
	// todo 1.ExistInPool

	//todo 2.PackReceiveBlock
	recvBlock := w.PackReceiveBlock(sendBlock)

	//todo 3.GenerateBlocks

	//todo 4.InertBlockIntoPool
	err := w.InertBlockIntoPool(recvBlock)
	if err != nil {

	}
}

func (w *AutoReceiveWorker) PackReceiveBlock(sendBlock *ledger.AccountBlock) *ledger.AccountBlock {
	w.statusMutex.Lock()
	defer w.statusMutex.Unlock()
	if w.status != Running {
		w.status = Running
	}

	w.log.Info("PackReceiveBlock", "sendBlock",
		w.log.New("sendBlock.Hash", sendBlock.Hash), w.log.New("sendBlock.To", sendBlock.ToAddress))

<<<<<<< HEAD
	// todo pack the block with w.args, compute hash, Sign,
	block := &unconfirmed.AccountBlock{
		From:            nil,
		To:              nil,
		Height:          nil,
		Type:            0,
		PrevHash:        nil,
		FromHash:        nil,
		Amount:          nil,
		TokenId:         nil,
		CreateFee:       nil,
		Data:            nil,
		StateHash:       types.Hash{},
		SummaryHashList: nil,
		LogHash:         types.Hash{},
		SnapshotHash:    types.Hash{},
		Depth:           0,
		Quota:           0,
		Hash:            nil,
		Balance:         nil,
=======
	// todo pack the block with w.args, comput hash, Sign,
	block := &ledger.AccountBlock{
		Meta:              nil,
		BlockType:         0,
		Hash:              nil,
		Height:            nil,
		PrevHash:          nil,
		AccountAddress:    nil,
		PublicKey:         nil,
		ToAddress:         nil,
		FromBlockHash:     nil,
		Amount:            nil,
		TokenId:           nil,
		QuotaFee:          nil,
		ContractFee:       nil,
		SnapshotHash:      nil,
		Data:              "",
		Timestamp:         0,
		StateHash:         nil,
		LogHash:           nil,
		Nonce:             nil,
		SendBlockHashList: nil,
		Signature:         nil,
>>>>>>> f4f595d0
	}

	hash, err := block.ComputeHash()
	if err != nil {
		w.log.Error("ComputeHash Error")
		return nil
	}
	block.Hash = hash

	return block
}

func (w *AutoReceiveWorker) InertBlockIntoPool(recvBlock *ledger.AccountBlock) error {
	return nil
}<|MERGE_RESOLUTION|>--- conflicted
+++ resolved
@@ -2,7 +2,6 @@
 
 import (
 	"container/heap"
-	"container/list"
 	"github.com/vitelabs/go-vite/common/types"
 	"github.com/vitelabs/go-vite/log15"
 	"github.com/vitelabs/go-vite/unconfirmed"
@@ -18,18 +17,10 @@
 }
 
 type AutoReceiveWorker struct {
-<<<<<<< HEAD
-	vite Vite
-	log  log15.Logger
-
-	address  *types.Address
-	dbAccess *unconfirmed.Access
-=======
 	vite    Vite
 	log     log15.Logger
 	address *types.Address
 	uAccess *model.UAccess
->>>>>>> f4f595d0
 
 	//blockQueue *BlockQueue
 	priorityFromQueue *PriorityFromQueue
@@ -163,13 +154,8 @@
 	w.log.Info("worker end work")
 }
 
-<<<<<<< HEAD
 func (w *AutoReceiveWorker) FetchNewOne() {
-	blockList, err := w.dbAccess.GetUnconfirmedBlocks(0, 1, 1, w.address)
-=======
-func (w *AutoReceiveWorker) FetchNew() {
 	blockList, err := w.uAccess.GetUnconfirmedBlocks(0, 1, COMMON_FETCH_SIZE, w.address)
->>>>>>> f4f595d0
 	if err != nil {
 		w.log.Error("CommonTxWorker.FetchNew.GetUnconfirmedBlocks", "error", err)
 		return
@@ -204,28 +190,6 @@
 	w.log.Info("PackReceiveBlock", "sendBlock",
 		w.log.New("sendBlock.Hash", sendBlock.Hash), w.log.New("sendBlock.To", sendBlock.ToAddress))
 
-<<<<<<< HEAD
-	// todo pack the block with w.args, compute hash, Sign,
-	block := &unconfirmed.AccountBlock{
-		From:            nil,
-		To:              nil,
-		Height:          nil,
-		Type:            0,
-		PrevHash:        nil,
-		FromHash:        nil,
-		Amount:          nil,
-		TokenId:         nil,
-		CreateFee:       nil,
-		Data:            nil,
-		StateHash:       types.Hash{},
-		SummaryHashList: nil,
-		LogHash:         types.Hash{},
-		SnapshotHash:    types.Hash{},
-		Depth:           0,
-		Quota:           0,
-		Hash:            nil,
-		Balance:         nil,
-=======
 	// todo pack the block with w.args, comput hash, Sign,
 	block := &ledger.AccountBlock{
 		Meta:              nil,
@@ -249,7 +213,6 @@
 		Nonce:             nil,
 		SendBlockHashList: nil,
 		Signature:         nil,
->>>>>>> f4f595d0
 	}
 
 	hash, err := block.ComputeHash()
