--- conflicted
+++ resolved
@@ -189,17 +189,10 @@
 }
 func (c *Config) MakeMinerConfig() *config.Producer {
 	cfg := &config.Producer{
-<<<<<<< HEAD
-		Producer:             c.MinerEnabled,
-		Coinbase:             c.CoinBase,
-		EntropyStorePath:     c.EntropyStorePath,
-		NoneSnapshotVerifier: false,
-=======
 		Producer:                c.MinerEnabled,
 		Coinbase:                c.CoinBase,
 		EntropyStorePath:        c.EntropyStorePath,
 		VirtualSnapshotVerifier: false,
->>>>>>> dff5ad7f
 	}
 	err := cfg.Parse()
 	if err != nil {
