--- conflicted
+++ resolved
@@ -226,206 +226,8 @@
 	*/
 }
 
-// @section getSubLedgerHandler
-<<<<<<< HEAD
-//type getSubLedgerHandler struct {
-//	chain interface {
-//		GetSubLedgerByHeight(start, count uint64, forward bool) ([]*ledger.CompressedFileMeta, [][2]uint64)
-//		GetSubLedgerByHash(origin *types.Hash, count uint64, forward bool) ([]*ledger.CompressedFileMeta, [][2]uint64, error)
-//	}
-//}
-//
-//func (s *getSubLedgerHandler) ID() string {
-//	return "GetSubLedger Handler"
-//}
-//
-//func (s *getSubLedgerHandler) Cmds() []code {
-//	return []code{GetSubLedgerCode}
-//}
-//
-//func (s *getSubLedgerHandler) Handle(msg p2p.Msg, sender Peer) (err error) {
-//	defer monitor.LogTime("net", "handle_GetSubledgerMsg", time.Now())
-//
-//	req := new(message.GetSnapshotBlocks)
-//
-//	if err = req.Deserialize(msg.Payload); err != nil {
-//		return
-//	}
-//
-//	netLog.Info(fmt.Sprintf("receive %s from %s", req, sender.Address()))
-//
-//	var files []*ledger.CompressedFileMeta
-//	var chunks [][2]uint64
-//	if req.From.Hash != types.ZERO_HASH {
-//		files, chunks, err = s.chain.GetSubLedgerByHash(&req.From.Hash, req.Count, req.Forward)
-//	} else {
-//		files, chunks = s.chain.GetSubLedgerByHeight(req.From.Height, req.Count, req.Forward)
-//	}
-//
-//	if err != nil || (len(files) == 0 && len(chunks) == 0) {
-//		netLog.Warn(fmt.Sprintf("handle %s from %s error: %v", req, sender.Address(), err))
-//		return sender.send(ExceptionCode, msg.Id, message.Missing)
-//	}
-//
-//	if len(files) == 0 {
-//		fileList := &message.FileList{
-//			Chunks: chunks,
-//		}
-//
-//		err = sender.Send(FileListCode, msg.Id, fileList)
-//
-//		if err != nil {
-//			netLog.Error(fmt.Sprintf("send %s to %s error: %v", fileList, sender.RemoteAddr(), err))
-//			return
-//		} else {
-//			netLog.Info(fmt.Sprintf("send %s to %s done", fileList, sender.RemoteAddr()))
-//		}
-//		return
-//	}
-//
-//	fss := splitFiles(files, maxFilesOneTrip)
-//	for i, fs := range fss {
-//		fileList := &message.FileList{
-//			Files: fs,
-//		}
-//		if i == len(fss)-1 {
-//			fileList.Chunks = chunks
-//		}
-//
-//		err = sender.Send(FileListCode, msg.Id, fileList)
-//
-//		if err != nil {
-//			netLog.Error(fmt.Sprintf("send %s to %s error: %v", fileList, sender.RemoteAddr(), err))
-//			return
-//		} else {
-//			netLog.Info(fmt.Sprintf("send %s to %s done", fileList, sender.RemoteAddr()))
-//		}
-//	}
-//
-//	return
-//}
-//
-//func splitFiles(fs []*ledger.CompressedFileMeta, batch int) (fss [][]*ledger.CompressedFileMeta) {
-//	total := len(fs)
-//	i := 0
-//	for i < total {
-//		if total-i < batch {
-//			fss = append(fss, fs[i:total])
-//			i = total
-//		} else {
-//			j := i + batch
-//			fss = append(fss, fs[i:j])
-//			i = j
-//		}
-//	}
-//
-//	return
-//}
-
-=======
-type getSubLedgerHandler struct {
-	chain interface {
-		GetSubLedgerByHeight(start, count uint64, forward bool) ([]*ledger.CompressedFileMeta, [][2]uint64)
-		GetSubLedgerByHash(origin *types.Hash, count uint64, forward bool) ([]*ledger.CompressedFileMeta, [][2]uint64, error)
-	}
-}
-
-/*
-func (s *getSubLedgerHandler) ID() string {
-	return "GetSubLedger Handler"
-}
-
-func (s *getSubLedgerHandler) Cmds() []ViteCmd {
-	return []ViteCmd{GetSubLedgerCode}
-}
-
-func (s *getSubLedgerHandler) Handle(msg *p2p.Msg, sender Peer) (err error) {
-	defer monitor.LogTime("net", "handle_GetSubledgerMsg", time.Now())
-
-	req := new(message.GetSnapshotBlocks)
-
-	if err = req.Deserialize(msg.Payload); err != nil {
-		return
-	}
-
-	netLog.Info(fmt.Sprintf("receive %s from %s", req, sender.RemoteAddr()))
-
-	var files []*ledger.CompressedFileMeta
-	var chunks [][2]uint64
-	if req.From.Hash != types.ZERO_HASH {
-		files, chunks, err = s.chain.GetSubLedgerByHash(&req.From.Hash, req.Count, req.Forward)
-	} else {
-		files, chunks = s.chain.GetSubLedgerByHeight(req.From.Height, req.Count, req.Forward)
-	}
-
-	if err != nil || (len(files) == 0 && len(chunks) == 0) {
-		netLog.Warn(fmt.Sprintf("handle %s from %s error: %v", req, sender.RemoteAddr(), err))
-		return sender.Send(ExceptionCode, msg.Id, message.Missing)
-	}
-
-	if len(files) == 0 {
-		fileList := &message.FileList{
-			Chunks: chunks,
-		}
-
-		err = sender.Send(FileListCode, msg.Id, fileList)
-
-		if err != nil {
-			netLog.Error(fmt.Sprintf("send %s to %s error: %v", fileList, sender.RemoteAddr(), err))
-			return
-		} else {
-			netLog.Info(fmt.Sprintf("send %s to %s done", fileList, sender.RemoteAddr()))
-		}
-		return
-	}
-
-	fss := splitFiles(files, maxFilesOneTrip)
-	for i, fs := range fss {
-		fileList := &message.FileList{
-			Files: fs,
-		}
-		if i == len(fss)-1 {
-			fileList.Chunks = chunks
-		}
-
-		err = sender.Send(FileListCode, msg.Id, fileList)
-
-		if err != nil {
-			netLog.Error(fmt.Sprintf("send %s to %s error: %v", fileList, sender.RemoteAddr(), err))
-			return
-		} else {
-			netLog.Info(fmt.Sprintf("send %s to %s done", fileList, sender.RemoteAddr()))
-		}
-	}
-
-	return
-}
-
-func splitFiles(fs []*ledger.CompressedFileMeta, batch int) (fss [][]*ledger.CompressedFileMeta) {
-	total := len(fs)
-	i := 0
-	for i < total {
-		if total-i < batch {
-			fss = append(fss, fs[i:total])
-			i = total
-		} else {
-			j := i + batch
-			fss = append(fss, fs[i:j])
-			i = j
-		}
-	}
-
-	return
-}
-*/
->>>>>>> 2a8d721f
 type getSnapshotBlocksHandler struct {
-	chain interface {
-		GetSnapshotBlockByHeight(height uint64) (*ledger.SnapshotBlock, error)
-		GetSnapshotBlockByHash(hash types.Hash) (*ledger.SnapshotBlock, error)
-		GetSnapshotBlocks(blockHash types.Hash, higher bool, count uint64) ([]*ledger.SnapshotBlock, error)
-		GetSnapshotBlocksByHeight(height uint64, higher bool, count uint64) ([]*ledger.SnapshotBlock, error)
-	}
+	chain snapshotBlockReader
 }
 
 func (s *getSnapshotBlocksHandler) ID() string {
@@ -497,12 +299,7 @@
 
 // @section get account blocks
 type getAccountBlocksHandler struct {
-	chain interface {
-		GetAccountBlockByHeight(addr types.Address, height uint64) (*ledger.AccountBlock, error)
-		GetAccountBlockByHash(blockHash types.Hash) (*ledger.AccountBlock, error)
-		GetAccountBlocks(blockHash types.Hash, count uint64) ([]*ledger.AccountBlock, error)
-		GetAccountBlocksByHeight(addr types.Address, height uint64, count uint64) ([]*ledger.AccountBlock, error)
-	}
+	chain accountBockReader
 }
 
 func (a *getAccountBlocksHandler) ID() string {
@@ -585,66 +382,6 @@
 	return
 }
 
-// @section getChunkHandler
-//type getChunkHandler struct {
-//	chain interface {
-//		GetConfirmSubLedger(start, end uint64) ([]*ledger.SnapshotBlock, accountBlockMap, error)
-//	}
-//}
-//
-//func (c *getChunkHandler) ID() string {
-//	return "GetChunk Handler"
-//}
-//
-//func (c *getChunkHandler) Cmds() []code {
-//	return []code{GetChunkCode}
-//}
-//
-//func (c *getChunkHandler) Handle(msg p2p.Msg, sender Peer) (err error) {
-//	defer monitor.LogTime("net", "handle_GetChunkMsg", time.Now())
-//
-//	req := new(message.GetChunk)
-//	err = req.Deserialize(msg.Payload)
-//	if err != nil {
-//		return err
-//	}
-//
-//	netLog.Info(fmt.Sprintf("receive %s from %s", req, sender.Address()))
-//
-//	start, end := req.Start, req.End
-//	if start > end {
-//		start, end = end, start
-//	}
-//
-//	// split chunk
-//	chunks := splitChunk(start, end, 50)
-//
-//	var sblocks []*ledger.SnapshotBlock
-//	var mblocks accountBlockMap
-//	for _, chunk := range chunks {
-//		sblocks, mblocks, err = c.chain.GetConfirmSubLedger(chunk[0], chunk[1])
-//
-//		if err != nil || len(sblocks) == 0 {
-//			netLog.Error(fmt.Sprintf("query chunk<%d-%d> error: %v", chunk[0], chunk[1], err))
-//			return sender.send(ExceptionCode, msg.Id, message.Missing)
-//		}
-//
-//		ablocks := mapToSlice(mblocks)
-//
-//		if err = sender.Send(SubLedgerCode, msg.Id, &message.SubLedger{
-//			SBlocks: sblocks,
-//			ABlocks: ablocks,
-//		}); err != nil {
-//			netLog.Error(fmt.Sprintf("send SubLedger of Chunk<%d-%d> to %s error: %v", chunk[0], chunk[1], sender.RemoteAddr(), err))
-//			return
-//		} else {
-//			netLog.Info(fmt.Sprintf("send SubLedger of Chunk<%d-%d> to %s done", chunk[0], chunk[1], sender.RemoteAddr()))
-//		}
-//	}
-//
-//	return
-//}
-
 // helper
 type accountBlockMap = map[types.Address][]*ledger.AccountBlock
 
