package net

import (
	"testing"

	"time"

	"github.com/vitelabs/go-vite/common/types"
)

<<<<<<< HEAD
func TestHold(t *testing.T) {
	hash, e := types.HexToHash("8d9cef33f1c053f976844c489fc642855576ccd535cf2648412451d783147394")
	if e != nil {
		panic(e)
	}
=======
func TestFilter_record(t *testing.T) {
	f := newBlockFilter(1000)

	count := mrand.Intn(100000)
	m := make(map[types.Hash]struct{}, count)

	for i := 0; i < count; i++ {
		var hash types.Hash
		if _, err := io.ReadFull(rand.Reader, hash[:]); err != nil {
			continue
		}
>>>>>>> 8a3a168b

	f := newFilter()

<<<<<<< HEAD
	// first time, should not hold
	if f.hold(hash) {
		t.Fail()
	}

	// have`nt done, then hold 2*timeThreshold and maxMark*2 times
	for i := 0; i < maxMark*2; i++ {
		if !f.hold(hash) {
			t.Fail()
		}
	}

	time.Sleep(time.Duration(timeThreshold))
	if !f.hold(hash) {
		t.Fail()
	}

	// have wait exceed 2 * timeThreshold and maxMark times from add
	time.Sleep(time.Duration(timeThreshold))
=======
		f.record(hash[:])

		if !f.has(hash[:]) {
			t.Fail()
		}
	}
}

func TestFilter_has(t *testing.T) {
	f := newBlockFilter(1000)

	count := mrand.Intn(100000)
	m := make(map[types.Hash]struct{}, count)

	for i := 0; i < count; i++ {
		var hash types.Hash
		if _, err := io.ReadFull(rand.Reader, hash[:]); err != nil {
			continue
		}

		m[hash] = struct{}{}

		f.record(hash[:])
	}

	count = mrand.Intn(100000)
	var failed int
	for i := 0; i < count; i++ {
		var hash types.Hash
		if _, err := io.ReadFull(rand.Reader, hash[:]); err != nil {
			continue
		}
		if _, ok := m[hash]; ok {
			continue
		}
		if f.has(hash[:]) {
			failed++
		}
	}
>>>>>>> 8a3a168b

	if f.hold(hash) {
		t.Fail()
	}
}

<<<<<<< HEAD
func TestDone(t *testing.T) {
	hash, e := types.HexToHash("8d9cef33f1c053f976844c489fc642855576ccd535cf2648412451d783147394")
	if e != nil {
		panic(e)
	}
=======
func TestFilter_LookAndRecord(t *testing.T) {
	f := newBlockFilter(1000)
>>>>>>> 8a3a168b

	f := newFilter()

	// first time, should hold
	if f.hold(hash) {
		t.Fail()
	}

<<<<<<< HEAD
	f.done(hash)

	// task done, then hold maxMark times and timeThreshold
	for i := 0; i < maxMark; i++ {
		if !f.hold(hash) {
			t.Fail()
		}
	}

	// have done, then hold timeThreshold
	time.Sleep(time.Duration(timeThreshold))
	if f.hold(hash) {
		t.Fail()
=======
		exist := f.lookAndRecord(hash[:])
		if exist {
			failed++
		}

		exist = f.lookAndRecord(hash[:])
		if !exist {
			failed++
		}
	}

	t.Logf("failed %d, count: %d", failed, count)
}

func BenchmarkBlockFilter_has(b *testing.B) {
	// 60ns
	f := newBlockFilter(filterCap)

	var hash types.Hash
	_, _ = rand.Read(hash[:])

	b.RunParallel(func(pb *testing.PB) {
		for pb.Next() {
			f.has(hash[:])
		}
	})
}

func BenchmarkBlockFilter_record(b *testing.B) {
	// 500ns
	f := newBlockFilter(filterCap)

	b.RunParallel(func(pb *testing.PB) {
		var hash types.Hash

		for pb.Next() {
			_, _ = rand.Read(hash[:])
			f.record(hash[:])
		}
	})
}

func BenchmarkBlockFilter_lookAndRecord(b *testing.B) {
	// 700ns
	f := newBlockFilter(filterCap)

	b.RunParallel(func(pb *testing.PB) {
		var hash types.Hash
		for pb.Next() {
			_, _ = rand.Read(hash[:])
			f.lookAndRecord(hash[:])
		}
	})
}

// 1500ns
func BenchmarkCrypto(b *testing.B) {
	var hash types.Hash
	for i := 0; i < b.N; i++ {
		_, _ = rand.Read(hash[:])
>>>>>>> 8a3a168b
	}
}<|MERGE_RESOLUTION|>--- conflicted
+++ resolved
@@ -1,20 +1,14 @@
 package net
 
 import (
+	"crypto/rand"
+	"io"
+	mrand "math/rand"
 	"testing"
-
-	"time"
 
 	"github.com/vitelabs/go-vite/common/types"
 )
 
-<<<<<<< HEAD
-func TestHold(t *testing.T) {
-	hash, e := types.HexToHash("8d9cef33f1c053f976844c489fc642855576ccd535cf2648412451d783147394")
-	if e != nil {
-		panic(e)
-	}
-=======
 func TestFilter_record(t *testing.T) {
 	f := newBlockFilter(1000)
 
@@ -26,31 +20,9 @@
 		if _, err := io.ReadFull(rand.Reader, hash[:]); err != nil {
 			continue
 		}
->>>>>>> 8a3a168b
 
-	f := newFilter()
+		m[hash] = struct{}{}
 
-<<<<<<< HEAD
-	// first time, should not hold
-	if f.hold(hash) {
-		t.Fail()
-	}
-
-	// have`nt done, then hold 2*timeThreshold and maxMark*2 times
-	for i := 0; i < maxMark*2; i++ {
-		if !f.hold(hash) {
-			t.Fail()
-		}
-	}
-
-	time.Sleep(time.Duration(timeThreshold))
-	if !f.hold(hash) {
-		t.Fail()
-	}
-
-	// have wait exceed 2 * timeThreshold and maxMark times from add
-	time.Sleep(time.Duration(timeThreshold))
-=======
 		f.record(hash[:])
 
 		if !f.has(hash[:]) {
@@ -90,46 +62,27 @@
 			failed++
 		}
 	}
->>>>>>> 8a3a168b
 
-	if f.hold(hash) {
-		t.Fail()
-	}
+	t.Logf("failed: %d, count: %d\n", failed, count)
 }
 
-<<<<<<< HEAD
-func TestDone(t *testing.T) {
-	hash, e := types.HexToHash("8d9cef33f1c053f976844c489fc642855576ccd535cf2648412451d783147394")
-	if e != nil {
-		panic(e)
-	}
-=======
 func TestFilter_LookAndRecord(t *testing.T) {
 	f := newBlockFilter(1000)
->>>>>>> 8a3a168b
 
-	f := newFilter()
+	count := mrand.Intn(100000)
+	m := make(map[types.Hash]struct{}, count)
 
-	// first time, should hold
-	if f.hold(hash) {
-		t.Fail()
-	}
+	var failed int
+	for i := 0; i < count; i++ {
+		var hash types.Hash
+		if _, err := io.ReadFull(rand.Reader, hash[:]); err != nil {
+			continue
+		}
+		if _, ok := m[hash]; ok {
+			continue
+		}
+		m[hash] = struct{}{}
 
-<<<<<<< HEAD
-	f.done(hash)
-
-	// task done, then hold maxMark times and timeThreshold
-	for i := 0; i < maxMark; i++ {
-		if !f.hold(hash) {
-			t.Fail()
-		}
-	}
-
-	// have done, then hold timeThreshold
-	time.Sleep(time.Duration(timeThreshold))
-	if f.hold(hash) {
-		t.Fail()
-=======
 		exist := f.lookAndRecord(hash[:])
 		if exist {
 			failed++
@@ -190,6 +143,5 @@
 	var hash types.Hash
 	for i := 0; i < b.N; i++ {
 		_, _ = rand.Read(hash[:])
->>>>>>> 8a3a168b
 	}
 }