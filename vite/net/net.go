--- conflicted
+++ resolved
@@ -295,20 +295,6 @@
 func (n *net) Info() NodeInfo {
 	peersInfo := n.peers.Info()
 
-<<<<<<< HEAD
-	return &NodeInfo{
-		PeerCount: len(peersInfo),
-		Peers:     peersInfo,
-		Latency:   n.broadcaster.Statistic(),
-=======
-	// var send, received, handled, discarded uint64
-	// for _, pi := range peersInfo {
-	// 	send += pi.MsgSend
-	// 	received += pi.MsgReceived
-	// 	handled += pi.MsgHandled
-	// 	discarded += pi.MsgDiscarded
-	// }
-
 	var plugins []interface{}
 	for _, plg := range n.plugins {
 		plugins = append(plugins, plg.Info())
@@ -323,7 +309,6 @@
 		// MsgHandled:   handled,
 		// MsgDiscarded: discarded,
 		Plugins: plugins,
->>>>>>> ed721266
 	}
 }
 
@@ -331,14 +316,7 @@
 	PeerCount int         `json:"peerCount"`
 	Peers     []*PeerInfo `json:"peers"`
 	Latency   []int64     `json:"latency"` // [0,1,12,24]
-<<<<<<< HEAD
-=======
-	// MsgSend      uint64      `json:"msgSend"`
-	// MsgReceived  uint64      `json:"msgReceived"`
-	// MsgHandled   uint64      `json:"msgHandled"`
-	// MsgDiscarded uint64      `json:"msgDiscarded"`
-	Plugins []interface{}
->>>>>>> ed721266
+	Plugins   []interface{}
 }
 
 type Task struct {
