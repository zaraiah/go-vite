--- conflicted
+++ resolved
@@ -1,59 +1,160 @@
 package net
 
 import (
+	"bytes"
+	"errors"
 	"fmt"
+	net2 "net"
 	"sync"
 	"time"
 
+	"github.com/golang/protobuf/proto"
+	"github.com/vitelabs/go-vite/common/types"
 	"github.com/vitelabs/go-vite/crypto/ed25519"
-
-	"github.com/vitelabs/go-vite/p2p/vnode"
-
-	"github.com/vitelabs/go-vite/common/types"
-
-	"github.com/vitelabs/go-vite/vite/net/protos"
-
-	"github.com/golang/protobuf/proto"
-
 	"github.com/vitelabs/go-vite/log15"
 	"github.com/vitelabs/go-vite/p2p"
+	"github.com/vitelabs/go-vite/p2p/vnode"
+	"github.com/vitelabs/go-vite/vite/net/protos"
 )
 
 var netLog = log15.New("module", "vite/net")
+var errInvalidSignature = errors.New("invalid signature")
 
 type Config struct {
-	Single      bool // for test
-	FileAddress string
-	Chain       Chain
-	Verifier    Verifier
-	PeerKey     ed25519.PrivateKey
-}
-
-const DefaultFilePort uint16 = 8484
+	Single            bool
+	FileListenAddress string
+	FilePublicAddress string
+	MinePrivateKey    ed25519.PrivateKey
+	Chain
+	Verifier
+	Producer
+}
+
+const DefaultFilePort = 8484
 const ID = 1
 
 type net struct {
 	Config
+	nodeID   vnode.NodeID
 	peers    *peerSet
 	*syncer  // use pointer but not interface, because syncer can be start/stop, but interface has no start/stop method
 	*fetcher // use pointer but not interface, because fetcher can be start/stop, but interface has no start/stop method
 	*broadcaster
 	BlockSubscriber
-	query    *queryHandler // handle query message (eg. getAccountBlocks, getSnapshotblocks, getChunk, getSubLedger)
-	term     chan struct{}
-	log      log15.Logger
-	wg       sync.WaitGroup
-	fs       *fileServer
-	handlers map[code]MsgHandler
-	hb       *heartBeater
+	query         *queryHandler // handle query message (eg. getAccountBlocks, getSnapshotblocks, getChunk, getSubLedger)
+	term          chan struct{}
+	log           log15.Logger
+	wg            sync.WaitGroup
+	fs            *fileServer
+	handlers      map[code]MsgHandler
+	hb            *heartBeater
+	handshakeData []byte
 }
 
 func (n *net) ProtoData() []byte {
-
+	if len(n.handshakeData) == 0 {
+		genesis := n.chain.GetLatestSnapshotBlock()
+		current := n.chain.GetLatestSnapshotBlock()
+
+		var key, signature []byte
+		if len(n.MinePrivateKey) != 0 {
+			key = n.MinePrivateKey.PubByte()
+			signature = ed25519.Sign(n.MinePrivateKey, n.nodeID.Bytes())
+		}
+
+		var e vnode.EndPoint
+		var err error
+		e, err = vnode.ParseEndPoint(n.FilePublicAddress)
+		if err != nil {
+			e = vnode.EndPoint{
+				Host: []byte{0, 0, 0, 0},
+				Port: DefaultFilePort,
+				Typ:  vnode.HostIPv4,
+			}
+
+			n.log.Error(fmt.Sprintf("Failed to parse FilePublicAddress: %v", err))
+		}
+
+		addr, err := e.Serialize()
+		if err != nil {
+			addr = nil
+			n.log.Error(fmt.Sprintf("Failed to serialize FilePublicAddress: %v", err))
+		}
+
+		pb := &protos.ViteHandshake{
+			Genesis:     genesis.Hash.Bytes(),
+			Head:        current.Hash.Bytes(),
+			Height:      current.Height,
+			Key:         key,
+			Signature:   signature,
+			FileAddress: addr,
+		}
+
+		buf, err := proto.Marshal(pb)
+		if err != nil {
+			return nil
+		}
+
+		return buf
+	}
+
+	return n.handshakeData
 }
 
 func (n *net) ReceiveHandshake(msg p2p.HandshakeMsg, protoData []byte) (state interface{}, level p2p.Level, err error) {
-	panic("implement me")
+	pb := &protos.ViteHandshake{}
+	err = proto.Unmarshal(protoData, pb)
+	if err != nil {
+		return
+	}
+
+	if pb.Key != nil {
+		right := ed25519.Verify(pb.Key, msg.ID.Bytes(), pb.Signature)
+		if !right {
+			err = errInvalidSignature
+			n.log.Error(fmt.Sprintf("Failed to verify signature: %v", err))
+			return
+		}
+
+		addr := types.PubkeyToAddress(pb.Key)
+		if n.Producer.IsProducer(addr) {
+			level = p2p.Superior
+		}
+	}
+
+	var hash types.Hash
+	copy(hash[:], pb.Head)
+	var pState = PeerState{
+		Head:        hash,
+		Height:      pb.Height,
+		FileAddress: "",
+	}
+
+	if len(pb.FileAddress) != 0 {
+		var e vnode.EndPoint
+		err = e.Deserialize(pb.FileAddress)
+		if err != nil {
+			n.log.Error(fmt.Sprintf("Failed to parse FileAddress: %v", err))
+			err = nil
+		} else {
+			pState.FileAddress = e.String()
+		}
+
+		if bytes.Equal(e.Host, []byte{0, 0, 0, 0}) {
+			var addr *net2.TCPAddr
+			addr, err = net2.ResolveTCPAddr("tcp", msg.From)
+			if err != nil {
+				// nothing
+			} else {
+				e.Host = addr.IP
+				e.Typ = vnode.HostIP
+			}
+		}
+	}
+
+	state = pState
+
+	return
 }
 
 func (n *net) Name() string {
@@ -116,7 +217,7 @@
 		return
 	}
 
-	// todo sync
+	go n.syncer.Start()
 
 	return nil
 }
@@ -141,14 +242,9 @@
 
 	feed := newBlockFeeder()
 
-<<<<<<< HEAD
 	forward := newRedForwardStrategy(peers, 3, 30)
 	broadcaster := newBroadcaster(peers, cfg.Verifier, feed, newMemBlockStore(1000), forward, nil, netLog.New("module", "broadcast"))
-	syncer := newSyncer(cfg.Chain, peers, cfg.Verifier, g, feed)
-=======
-	broadcaster := newBroadcaster(peers, cfg.Verifier, feed, newMemBlockStore(1000))
 	syncer := newSyncer(cfg.Chain, peers, cfg.Verifier, feed)
->>>>>>> 2a8d721f
 	fetcher := newFetcher(peers, g, cfg.Verifier, feed)
 
 	syncer.SubscribeSyncStatus(fetcher.subSyncState)     // subscribe sync status
@@ -161,33 +257,22 @@
 		syncer:          syncer,
 		fetcher:         fetcher,
 		broadcaster:     broadcaster,
-		fs:              newFileServer(cfg.FileAddress, cfg.Chain),
-		handlers:        make(map[code]MsgHandler),
-		log:             netLog,
-		hb:              newHeartBeater(peers, netLog.New("module", "heartbeat")),
+		fs: newFileServer(cfg.FileListenAddress, cfg.Chain, func(conn net2.Conn) syncConnection {
+			return &syncConn{
+				Conn: conn,
+			}
+		}),
+		handlers: make(map[code]MsgHandler),
+		log:      netLog,
+		hb:       newHeartBeater(peers, netLog.New("module", "heartbeat")),
 	}
 
 	n.addHandler(_statusHandler(statusHandler))
 	n.query = newQueryHandler(cfg.Chain)
-<<<<<<< HEAD
-	n.addHandler(n.query) // GetSubLedgerCode, GetSnapshotBlocksCode, GetAccountBlocksCode, GetChunkCode
-	// n.addHandler(broadcaster) // NewSnapshotBlockCode, NewAccountBlockCode
-	n.addHandler(fetcher) // SnapshotBlocksCode, AccountBlocksCode
-=======
+
 	n.addHandler(n.query)     // GetSubLedgerCode, GetSnapshotBlocksCode, GetAccountBlocksCode, GetChunkCode
 	n.addHandler(broadcaster) // NewSnapshotBlockCode, NewAccountBlockCode
 	n.addHandler(fetcher)     // SnapshotBlocksCode, AccountBlocksCode
-
-	n.protocols = append(n.protocols, &p2p.Protocol{
-		Name: Vite,
-		ID:   CmdSet,
-		Handle: func(p *p2p.Peer, rw *p2p.ProtoFrame) error {
-			// will be called by p2p.Peer.runProtocols use goroutine
-			peer := newPeer(p, rw, CmdSet)
-			return n.handlePeer(peer)
-		},
-	})
->>>>>>> 2a8d721f
 
 	return n
 }
@@ -261,25 +346,17 @@
 	}
 }
 
-func (n *net) Start(svr p2p.Server) (err error) {
+func (n *net) Start(svr p2p.P2P) (err error) {
+	n.nodeID = svr.Config().Node.ID
+
 	n.term = make(chan struct{})
 
 	if err = n.fs.start(); err != nil {
 		return
 	}
 
-<<<<<<< HEAD
-=======
-	if err = n.startPlugins(svr); err != nil {
-		return
-	}
-
-	n.wg.Add(1)
-	common.Go(n.heartbeat)
-
 	go n.syncer.readCacheLoop()
 
->>>>>>> 2a8d721f
 	n.query.start()
 
 	n.fetcher.start()
@@ -299,7 +376,7 @@
 
 		n.syncer.Stop()
 
-		n.fs.stop()
+		_ = n.fs.stop()
 
 		n.query.stop()
 
@@ -316,38 +393,7 @@
 }
 
 type NodeInfo struct {
-<<<<<<< HEAD
-	PeerCount int     `json:"peerCount"`
-	Latency   []int64 `json:"latency"` // [0,1,12,24]
-=======
 	PeerCount int           `json:"peerCount"`
-	Peers     []PeerInfo    `json:"peers"`
 	Latency   []int64       `json:"latency"` // [0,1,12,24]
 	Plugins   []interface{} `json:"plugins"`
-}
-
-type Task struct {
-	Msg    string `json:"Msg"`
-	Sender string `json:"Sender"`
-}
-
-func (n *net) Tasks() (ts []*Task) {
-	n.query.lock.RLock()
-	defer n.query.lock.RUnlock()
-
-	ts = make([]*Task, n.query.queue.Size())
-	i := 0
-
-	n.query.queue.Traverse(func(value interface{}) bool {
-		t := value.(*queryTask)
-		ts[i] = &Task{
-			Msg:    ViteCmd(t.Msg.Cmd).String(),
-			Sender: t.Sender.RemoteAddr().String(),
-		}
-		i++
-		return true
-	})
-
-	return
->>>>>>> 2a8d721f
 }