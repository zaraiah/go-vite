--- conflicted
+++ resolved
@@ -2,15 +2,11 @@
 
 import (
 	"math/big"
-<<<<<<< HEAD
 	"time"
 
 	"github.com/vitelabs/go-vite/common/fork"
 
-=======
->>>>>>> 73c39744
 	"sort"
-	"time"
 
 	"github.com/pkg/errors"
 	"github.com/syndtr/goleveldb/leveldb"
@@ -210,10 +206,7 @@
 			return errors.Errorf("snapshot header time must >= voteTime, headerTime:%s, voteTime:%s, headerHash:%s:%d", header.Timestamp, voteTime, header.Hash, header.Height)
 		}
 	}
-<<<<<<< HEAD
-=======
-
->>>>>>> 73c39744
+
 	block, _ := self.rw.GetSnapshotBlockByHeight(actualB.Height + 1)
 	if block != nil {
 		if block.Timestamp.Before(voteTime) {
