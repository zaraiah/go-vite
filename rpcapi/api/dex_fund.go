package api

import (
	"fmt"
	"github.com/pkg/errors"
	"github.com/vitelabs/go-vite/chain"
	"github.com/vitelabs/go-vite/common/types"
	"github.com/vitelabs/go-vite/ledger"
	"github.com/vitelabs/go-vite/log15"
	apidex "github.com/vitelabs/go-vite/rpcapi/api/dex"
	"github.com/vitelabs/go-vite/vite"
	"github.com/vitelabs/go-vite/vm/contracts/abi"
	"github.com/vitelabs/go-vite/vm/contracts/dex"
	"github.com/vitelabs/go-vite/vm/util"
	"math/big"
)

type DexFundApi struct {
	vite  *vite.Vite
	chain chain.Chain
	log   log15.Logger
}

func NewDexFundApi(vite *vite.Vite) *DexFundApi {
	return &DexFundApi{
		vite:  vite,
		chain: vite.Chain(),
		log:   log15.New("module", "rpc_api/dexfund_api"),
	}
}

func (f DexFundApi) String() string {
	return "DexFundApi"
}

type AccountFundInfo struct {
	TokenInfo *RpcTokenInfo `json:"tokenInfo,omitempty"`
	Available string        `json:"available"`
	Locked    string        `json:"locked"`
}

func (f DexFundApi) GetAccountFundInfo(addr types.Address, tokenId *types.TokenTypeId) (map[types.TokenTypeId]*AccountFundInfo, error) {
	db, err := getDb(f.chain, types.AddressDexFund)
	if err != nil {
		return nil, err
	}
	dexFund, _ := dex.GetUserFund(db, addr)
	fundInfo, err := dex.GetAccountFundInfo(dexFund, tokenId)
	if err != nil {
		return nil, err
	}

	accFundInfo := make(map[types.TokenTypeId]*AccountFundInfo, 0)
	for _, v := range fundInfo {
		tokenInfo, err := f.chain.GetTokenInfoById(v.Token)
		if err != nil {
			return nil, err
		}
		info := &AccountFundInfo{TokenInfo: RawTokenInfoToRpc(tokenInfo, v.Token)}
		a := "0"
		if v.Available != nil {
			a = v.Available.String()
		}
		info.Available = a

		l := "0"
		if v.Locked != nil {
			l = v.Locked.String()
		}
		info.Locked = l
		accFundInfo[v.Token] = info
	}
	return accFundInfo, nil
}

func (f DexFundApi) GetAccountFundInfoByStatus(addr types.Address, tokenId *types.TokenTypeId, status byte) (map[types.TokenTypeId]string, error) {
	if status != 0 && status != 1 && status != 2 {
		return nil, errors.New("args's status error, 1 for available, 2 for locked, 0 for total")
	}

	db, err := getDb(f.chain, types.AddressDexFund)
	if err != nil {
		return nil, err
	}
	dexFund, _ := dex.GetUserFund(db, addr)
	fundInfo, err := dex.GetAccountFundInfo(dexFund, tokenId)
	if err != nil {
		return nil, err
	}

	fundInfoMap := make(map[types.TokenTypeId]string, 0)
	for _, v := range fundInfo {
		amount := big.NewInt(0)
		if a := v.Available; a != nil {
			if status == 0 || status == 1 {
				amount.Add(amount, a)
			}
		}
		if l := v.Locked; l != nil {
			if status == 0 || status == 2 {
				amount.Add(amount, l)
			}
		}
		fundInfoMap[v.Token] = amount.String()
	}
	return fundInfoMap, nil
}

func (f DexFundApi) GetOrderByUserBlockHash(blockHash types.Hash) (*RpcOrder, error) {
	if block, err := f.chain.GetCompleteBlockByHash(blockHash); err != nil {
		return nil, err
	} else {
		if !ledger.IsSendBlock(block.BlockType) {
			return nil, fmt.Errorf("invalid block type")
		}
		if block.ToAddress != types.AddressDexFund {
			return nil, fmt.Errorf("target address not dex")
		}
		param := new(dex.ParamDexFundNewOrder)
		if err = abi.ABIDexFund.UnpackMethod(param, abi.MethodNameDexFundNewOrder, block.Data); err != nil {
			return nil, fmt.Errorf("not new order type block")
		}
		if receiveBlock, err := f.chain.GetReceiveAbBySendAb(block.Hash); err != nil {
			return nil, err
		} else {
			if receiveBlock != nil {
				if len(receiveBlock.Data) != 33 {
					return nil, fmt.Errorf("invalid receive block data")
				} else if uint8(receiveBlock.Data[32]) != 0 {
					return nil, fmt.Errorf("new order failed")
				}
			}
			if dexRSBlock, err := f.chain.GetCompleteBlockByHash(receiveBlock.Hash); err != nil {
				return nil, err
			} else {
				if len(dexRSBlock.SendBlockList) != 1 {
					return nil, fmt.Errorf("dex receive new order success with no send request")
				} else {
					paramRaw := new(dex.ParamDexSerializedData)
					if err := abi.ABIDexTrade.UnpackMethod(paramRaw, abi.MethodNameDexTradeNewOrder, dexRSBlock.SendBlockList[0].Data); err != nil {
						return nil, err
					} else {
						order := &dex.Order{}
						if err = order.DeSerialize(paramRaw.Data); err != nil {
							return nil, err
						}
						return OrderToRpc(order), nil
					}
				}
			}
		}
	}
}

func (f DexFundApi) GetTokenInfo(token types.TokenTypeId) (*apidex.RpcDexTokenInfo, error) {
	db, err := getDb(f.chain, types.AddressDexFund)
	if err != nil {
		return nil, err
	}
	if tokenInfo, ok := dex.GetTokenInfo(db, token); ok {
		return apidex.TokenInfoToRpc(tokenInfo, token), nil
	} else {
		return nil, dex.InvalidTokenErr
	}
}

func (f DexFundApi) GetMarketInfo(tradeToken, quoteToken types.TokenTypeId) (*apidex.RpcMarketInfo, error) {
	db, err := getDb(f.chain, types.AddressDexFund)
	if err != nil {
		return nil, err
	}
	if marketInfo, ok := dex.GetMarketInfo(db, tradeToken, quoteToken); ok {
		return apidex.MarketInfoToRpc(marketInfo), nil
	} else {
		return nil, dex.TradeMarketNotExistsErr
	}
}

func (f DexFundApi) GetCurrentDividendPools() (map[types.TokenTypeId]*apidex.DividendPoolInfo, error) {
	db, err := getDb(f.chain, types.AddressDexFund)
	if err != nil {
		return nil, err
	}
	var pools map[types.TokenTypeId]*apidex.DividendPoolInfo
	if feeSumByPeriod, ok := dex.GetCurrentFeeSum(db, getConsensusReader(f.vite)); !ok {
		return nil, nil
	} else {
		pools = make(map[types.TokenTypeId]*apidex.DividendPoolInfo)
		for _, pool := range feeSumByPeriod.FeesForDividend {
			tk, _ := types.BytesToTokenTypeId(pool.Token)
			if tokenInfo, ok := dex.GetTokenInfo(db, tk); !ok {
				return nil, dex.InvalidTokenErr
			} else {
				amt := new(big.Int).SetBytes(pool.DividendPoolAmount)
				pool := &apidex.DividendPoolInfo{amt.String(), tokenInfo.QuoteTokenType, apidex.TokenInfoToRpc(tokenInfo, tk)}
				pools[tk] = pool
			}
		}
	}
	return pools, nil
}

func (f DexFundApi) IsPledgeVip(address types.Address) (bool, error) {
	db, err := getDb(f.chain, types.AddressDexFund)
	if err != nil {
		return false, err
	}
	_, ok := dex.GetPledgeForVip(db, address)
	return ok, nil
}

func (f DexFundApi) IsViteXStopped() (bool, error) {
	db, err := getDb(f.chain, types.AddressDexFund)
	if err != nil {
		return false, err
	}
	return dex.IsViteXStopped(db), nil
}

func (f DexFundApi) GetInviterCode(address types.Address) (uint32, error) {
	db, err := getDb(f.chain, types.AddressDexFund)
	if err != nil {
		return 0, err
	}
	return dex.GetCodeByInviter(db, address), nil
}

func (f DexFundApi) GetInviteeCode(address types.Address) (uint32, error) {
	db, err := getDb(f.chain, types.AddressDexFund)
	if err != nil {
		return 0, err
	}
	if inviter, err := dex.GetInviterByInvitee(db, address); err != nil {
		return 0, err
	} else {
		return dex.GetCodeByInviter(db, *inviter), nil
	}
}

type DexFundPrivateApi struct {
	vite  *vite.Vite
	chain chain.Chain
	log   log15.Logger
}

func NewDexFundPrivateApi(vite *vite.Vite) *DexFundPrivateApi {
	return &DexFundPrivateApi{
		vite:  vite,
		chain: vite.Chain(),
		log:   log15.New("module", "rpc_api/dexfund_private_api"),
	}
}

func (f DexFundPrivateApi) String() string {
	return "DexFundPrivateApi"
}

func (f DexFundPrivateApi) GetOwner() (*types.Address, error) {
	db, err := getDb(f.chain, types.AddressDexFund)
	if err != nil {
		return nil, err
	}
	return dex.GetOwner(db)
}

func (f DexFundPrivateApi) GetTime() (int64, error) {
	db, err := getDb(f.chain, types.AddressDexFund)
	if err != nil {
		return -1, err
	}
	return dex.GetTimestampInt64(db), nil
}

func (f DexFundPrivateApi) GetPeriodId() (uint64, error) {
	db, err := getDb(f.chain, types.AddressDexFund)
	if err != nil {
		return 0, err
	}
	return dex.GetCurrentPeriodId(db, getConsensusReader(f.vite)), nil
}

func (f DexFundPrivateApi) GetCurrentFeeSum() (*apidex.RpcFeeSumByPeriod, error) {
	db, err := getDb(f.chain, types.AddressDexFund)
	if err != nil {
		return nil, err
	}
	if feeSum, ok := dex.GetCurrentFeeSum(db, getConsensusReader(f.vite)); !ok {
		return nil, nil
	} else {
		return apidex.FeeSumByPeriodToRpc(feeSum), nil
	}
}

func (f DexFundPrivateApi) GetFeeSumByPeriod(periodId uint64) (*apidex.RpcFeeSumByPeriod, error) {
	db, err := getDb(f.chain, types.AddressDexFund)
	if err != nil {
		return nil, err
	}
	if feeSum, ok := dex.GetFeeSumByPeriodId(db, periodId); !ok {
		return nil, nil
	} else {
		return apidex.FeeSumByPeriodToRpc(feeSum), nil
	}
}

func (f DexFundPrivateApi) GetCurrentBrokerFeeSum(broker types.Address) (*apidex.RpcBrokerFeeSumByPeriod, error) {
	db, err := getDb(f.chain, types.AddressDexFund)
	if err != nil {
		return nil, err
	}
	if brokerFeeSum, ok := dex.GetCurrentBrokerFeeSum(db, getConsensusReader(f.vite), broker.Bytes()); !ok {
		return nil, nil
	} else {
		return apidex.BrokerFeeSumByPeriodToRpc(brokerFeeSum), nil
	}
}

func (f DexFundPrivateApi) GetBrokerFeeSumByPeriod(periodId uint64, broker types.Address) (*apidex.RpcBrokerFeeSumByPeriod, error) {
	db, err := getDb(f.chain, types.AddressDexFund)
	if err != nil {
		return nil, err
	}
	if brokerFeeSum, ok := dex.GetBrokerFeeSumByPeriodId(db, broker.Bytes(), periodId); !ok {
		return nil, nil
	} else {
		return apidex.BrokerFeeSumByPeriodToRpc(brokerFeeSum), nil
	}
}

func (f DexFundPrivateApi) GetUserFees(address types.Address) (*apidex.RpcUserFees, error) {
	db, err := getDb(f.chain, types.AddressDexFund)
	if err != nil {
		return nil, err
	}
	if userFees, ok := dex.GetUserFees(db, address.Bytes()); !ok {
		return nil, nil
	} else {
		return apidex.UserFeesToRpc(userFees), nil
	}
}

func (f DexFundPrivateApi) GetVxSumFunds() (*apidex.RpcVxFunds, error) {
	db, err := getDb(f.chain, types.AddressDexFund)
	if err != nil {
		return nil, err
	}
	if vxSumFunds, ok := dex.GetVxSumFunds(db); !ok {
		return nil, nil
	} else {
		return apidex.VxFundsToRpc(vxSumFunds), nil
	}
}

func (f DexFundPrivateApi) GetVxFunds(address types.Address) (*apidex.RpcVxFunds, error) {
	db, err := getDb(f.chain, types.AddressDexFund)
	if err != nil {
		return nil, err
	}
	if vxFunds, ok := dex.GetVxFunds(db, address.Bytes()); !ok {
		return nil, nil
	} else {
		return apidex.VxFundsToRpc(vxFunds), nil
	}
}

func (f DexFundPrivateApi) GetVxMinePool() (string, error) {
	db, err := getDb(f.chain, types.AddressDexFund)
	if err != nil {
		return "", err
	}
	balance := dex.GetVxMinePool(db)
	return balance.String(), nil
}

func (f DexFundPrivateApi) GetPledgeForVip(address types.Address) (*dex.PledgeVip, error) {
	db, err := getDb(f.chain, types.AddressDexFund)
	if err != nil {
		return nil, err
	}
	if info, ok := dex.GetPledgeForVip(db, address); ok {
		return info, nil
	} else {
		return nil, nil
	}
}

func (f DexFundPrivateApi) GetPledgeForVX(address types.Address) (string, error) {
	db, err := getDb(f.chain, types.AddressDexFund)
	if err != nil {
		return "", err
	}
	return dex.GetPledgeForVx(db, address).String(), nil
}

func (f DexFundPrivateApi) GetPledgesForVx(address types.Address) (*apidex.RpcPledgesForVx, error) {
	db, err := getDb(f.chain, types.AddressDexFund)
	if err != nil {
		return nil, err
	}
	if pledgesForVx, ok := dex.GetPledgesForVx(db, address); ok {
		return apidex.PledgesForVxToRpc(pledgesForVx), nil
	} else {
		return nil, nil
	}
}

func (f DexFundPrivateApi) GetPledgesForVxSum() (*apidex.RpcPledgesForVx, error) {
	db, err := getDb(f.chain, types.AddressDexFund)
	if err != nil {
		return nil, err
	}
	if pledgesForVxSum, ok := dex.GetPledgesForVxSum(db); ok {
		return apidex.PledgesForVxToRpc(pledgesForVxSum), nil
	} else {
		return nil, nil
	}
}

func (f DexFundPrivateApi) GetFundConfig() (map[string]string, error) {
	db, err := getDb(f.chain, types.AddressDexFund)
	if err != nil {
		return nil, err
	}
	configs := make(map[string]string)
	owner, _ := dex.GetOwner(db)
	configs["owner"] = owner.String()
	if timer := dex.GetTimer(db); timer != nil {
		configs["timer"] = timer.String()
	}
	if trigger := dex.GetTrigger(db); trigger != nil {
		configs["trigger"] = trigger.String()
	}
	if mineProxy := dex.GetMakerMineProxy(db); mineProxy != nil {
		configs["mineProxy"] = mineProxy.String()
	}
	if maintainer := dex.GetMaintainer(db); maintainer != nil {
		configs["maintainer"] = maintainer.String()
	}
	return configs, nil
}

<<<<<<< HEAD
func (f DexFundPrivateApi) GetThresholdForTradeAndMine() (map[int]*apidex.RpcThresholdForTradeAndMine, error) {
=======
func (f DexFundApi) IsViteXStopped() (bool, error) {
	db, err := getDb(f.chain, types.AddressDexFund)
	if err != nil {
		return false, err
	}
	return dex.IsViteXStopped(db), nil
}

func (f DexFundApi) GetThresholdForTradeAndMine() (map[int]*apidex.RpcThresholdForTradeAndMine, error) {
>>>>>>> 3be45bbc
	db, err := getDb(f.chain, types.AddressDexFund)
	if err != nil {
		return nil, err
	}
	thresholds := make(map[int]*apidex.RpcThresholdForTradeAndMine, 4)
	for tokenType := dex.ViteTokenType; tokenType <= dex.UsdTokenType; tokenType++ {
		tradeThreshold := dex.GetTradeThreshold(db, int32(tokenType))
		mineThreshold := dex.GetMineThreshold(db, int32(tokenType))
		thresholds[tokenType] = &apidex.RpcThresholdForTradeAndMine{TradeThreshold: tradeThreshold.String(), MineThreshold: mineThreshold.String()}
	}
	return thresholds, nil
}

func (f DexFundPrivateApi) GetMakerProxyAmount(periodId uint64) (string, error) {
	db, err := getDb(f.chain, types.AddressDexFund)
	if err != nil {
		return "", err
	}
	balance := dex.GetMakerProxyAmountByPeriodId(db, periodId)
	return balance.String(), nil
}

func (f DexFundPrivateApi) GetPeriodJobLastPeriodId(bizType uint8) (uint64, error) {
	db, err := getDb(f.chain, types.AddressDexFund)
	if err != nil {
		return 0, err
	}
	if lastPeriodId := dex.GetLastJobPeriodIdByBizType(db, bizType); err != nil {
		return 0, err
	} else {
		return lastPeriodId, nil
	}
}

func (f DexFundPrivateApi) VerifyFundBalance() (*dex.FundVerifyRes, error) {
	db, err := getDb(f.chain, types.AddressDexFund)
	if err != nil {
		return nil, err
	}
	return dex.VerifyDexFundBalance(db, getConsensusReader(f.vite)), nil
}

func getConsensusReader(vite *vite.Vite) *util.VMConsensusReader {
	return util.NewVmConsensusReader(vite.Consensus().SBPReader())
}<|MERGE_RESOLUTION|>--- conflicted
+++ resolved
@@ -439,19 +439,8 @@
 	return configs, nil
 }
 
-<<<<<<< HEAD
 func (f DexFundPrivateApi) GetThresholdForTradeAndMine() (map[int]*apidex.RpcThresholdForTradeAndMine, error) {
-=======
-func (f DexFundApi) IsViteXStopped() (bool, error) {
-	db, err := getDb(f.chain, types.AddressDexFund)
-	if err != nil {
-		return false, err
-	}
-	return dex.IsViteXStopped(db), nil
-}
-
-func (f DexFundApi) GetThresholdForTradeAndMine() (map[int]*apidex.RpcThresholdForTradeAndMine, error) {
->>>>>>> 3be45bbc
+
 	db, err := getDb(f.chain, types.AddressDexFund)
 	if err != nil {
 		return nil, err
