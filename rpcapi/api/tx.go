package api

import (
	"encoding/hex"
	"errors"
	"fmt"
	"math/big"
	"time"

	"github.com/vitelabs/go-vite/common/types"
	"github.com/vitelabs/go-vite/consensus"
	"github.com/vitelabs/go-vite/crypto/ed25519"
	"github.com/vitelabs/go-vite/generator"
	"github.com/vitelabs/go-vite/ledger"
	"github.com/vitelabs/go-vite/verifier"
	"github.com/vitelabs/go-vite/vite"
	"github.com/vitelabs/go-vite/vm"
	"github.com/vitelabs/go-vite/vm/quota"
	"github.com/vitelabs/go-vite/vm/util"
	"github.com/vitelabs/go-vite/vm_db"
	"go.uber.org/atomic"
)

type Tx struct {
	vite *vite.Vite
}

func NewTxApi(vite *vite.Vite) *Tx {
	tx := &Tx{
		vite: vite,
	}
	if vite.Producer() == nil {
		return tx
	}
	coinbase := vite.Producer().GetCoinBase()

	manager, err := vite.WalletManager().GetEntropyStoreManager(coinbase.String())
	if err != nil {
		panic(err)
	}

	var fromAddrs []types.Address
	var fromHexPrivKeys []string

	{
		for i := uint32(0); i < uint32(1); i++ {
			_, key, err := manager.DeriveForIndexPath(i)
			if err != nil {
				panic(err)
			}
			binKey, err := key.PrivateKey()
			if err != nil {
				panic(err)
			}

			pubKey, err := key.PublicKey()
			if err != nil {
				panic(err)
			}

			address, err := key.Address()
			if err != nil {
				panic(err)
			}

			fmt.Printf("%s hex public key:%s\n", address, hex.EncodeToString(pubKey))

			hexKey := hex.EncodeToString(binKey)
			fromHexPrivKeys = append(fromHexPrivKeys, hexKey)
			fromAddrs = append(fromAddrs, *address)

		}
	}

	toAddr := types.AddressConsensusGroup
	amount := string("0")
	hexData := "fdc17f250000000000000000000000000000000000000000000000000000000000000001000000000000000000000000000000000000000000000000000000000000004000000000000000000000000000000000000000000000000000000000000000027331000000000000000000000000000000000000000000000000000000000000"

	data, err := hex.DecodeString(hexData)
	if err != nil {
		panic(err)
	}

	num := atomic.NewUint32(0)

	vite.Consensus().Subscribe(types.SNAPSHOT_GID, "api-auto-send", nil, func(e consensus.Event) {

		if num.Load() > 0 {
			fmt.Printf("something is loading[return].%s\n", time.Now())
			return
		}
		num.Add(1)
		defer num.Sub(1)
		snapshotBlock := vite.Chain().GetLatestSnapshotBlock()
		if snapshotBlock.Height < 10 {
			fmt.Println("latest height must >= 10.")
			return
		}
		N := 1
		for i := 0; i < N; i++ {
			for k, v := range fromAddrs {
				addr := v
				key := fromHexPrivKeys[k]
				block, err := tx.SendTxWithPrivateKey(SendTxWithPrivateKeyParam{
					SelfAddr:     &addr,
					ToAddr:       &toAddr,
					TokenTypeId:  ledger.ViteTokenId,
					PrivateKey:   &key,
					Amount:       &amount,
					Data:         data,
					Difficulty:   nil,
					PreBlockHash: nil,
					BlockType:    2,
				})
				if err != nil {
					log.Error(fmt.Sprintf("send block err:%v\n", err))
					return
				} else {
					log.Info(fmt.Sprintf("send block:%s,%s,%s\n", block.AccountAddress, block.Height, block.Hash))
				}
			}
		}
	})

	return tx
}

func (t Tx) SendRawTx(block *AccountBlock) error {
	log.Info("SendRawTx")
	if block == nil {
		return errors.New("empty block")
	}

	lb, err := block.LedgerAccountBlock()
	if err != nil {
		return err
	}
	// need to remove Later
	//if len(lb.Data) != 0 && !isBuiltinContracts(lb.ToAddress) {
	//	return ErrorNotSupportAddNot
	//}
	//
	//if len(lb.Data) != 0 && block.BlockType == ledger.BlockTypeReceive {
	//	return ErrorNotSupportRecvAddNote
	//}

	v := verifier.NewVerifier(nil, verifier.NewAccountVerifier(t.vite.Chain(), t.vite.Consensus()))
	latestSb := t.vite.Chain().GetLatestSnapshotBlock()
	if latestSb == nil {
		return errors.New("failed to get latest snapshotBlock")
	}
	result, err := v.VerifyRPCAccBlock(lb, &latestSb.Hash)
	if err != nil {
		return err
	}

	if result != nil {
		return t.vite.Pool().AddDirectAccountBlock(result.AccountBlock.AccountAddress, result)
	} else {
		return errors.New("generator gen an empty block")
	}
	return nil
}

func (t Tx) SendTxWithPrivateKey(param SendTxWithPrivateKeyParam) (*AccountBlock, error) {

	if param.Amount == nil {
		return nil, errors.New("amount is nil")
	}

	if param.SelfAddr == nil {
		return nil, errors.New("selfAddr is nil")
	}

	if param.ToAddr == nil && param.BlockType != ledger.BlockTypeSendCreate {
		return nil, errors.New("toAddr is nil")
	}

	if param.PrivateKey == nil {
		return nil, errors.New("privateKey is nil")
	}

	var d *big.Int = nil
	if param.Difficulty != nil {
		t, ok := new(big.Int).SetString(*param.Difficulty, 10)
		if !ok {
			return nil, ErrStrToBigInt
		}
		d = t
	}

	amount, ok := new(big.Int).SetString(*param.Amount, 10)
	if !ok {
		return nil, ErrStrToBigInt
	}

	var blockType byte
	if param.BlockType > 0 {
		blockType = param.BlockType
	} else {
		blockType = ledger.BlockTypeSendCall
	}

	msg := &generator.IncomingMessage{
		BlockType:      blockType,
		AccountAddress: *param.SelfAddr,
		ToAddress:      param.ToAddr,
		TokenId:        &param.TokenTypeId,
		Amount:         amount,
		Fee:            nil,
		Data:           param.Data,
		Difficulty:     d,
	}

	addrState, err := generator.GetAddressStateForGenerator(t.vite.Chain(), &msg.AccountAddress)
	if err != nil || addrState == nil {
		return nil, errors.New(fmt.Sprintf("failed to get addr state for generator, err:%v", err))
	}
	g, e := generator.NewGenerator(t.vite.Chain(), t.vite.Consensus(), msg.AccountAddress, addrState.LatestSnapshotHash, addrState.LatestAccountHash)
	if e != nil {
		return nil, e
	}
	result, e := g.GenerateWithMessage(msg, &msg.AccountAddress, func(addr types.Address, data []byte) (signedData, pubkey []byte, err error) {
		var privkey ed25519.PrivateKey
		privkey, e := ed25519.HexToPrivateKey(*param.PrivateKey)
		if e != nil {
			return nil, nil, e
		}
		signData := ed25519.Sign(privkey, data)
		pubkey = privkey.PubByte()
		return signData, pubkey, nil
	})
	if e != nil {
		return nil, e
	}
	if result.Err != nil {
		return nil, result.Err
	}
	if result.VmBlock != nil {
		if err := t.vite.Pool().AddDirectAccountBlock(msg.AccountAddress, result.VmBlock); err != nil {
			return nil, err
		}
		return ledgerToRpcBlock(result.VmBlock.AccountBlock, t.vite.Chain())
	} else {
		return nil, errors.New("generator gen an empty block")
	}
}

type SendTxWithPrivateKeyParam struct {
	SelfAddr     *types.Address    `json:"selfAddr"`
	ToAddr       *types.Address    `json:"toAddr"`
	TokenTypeId  types.TokenTypeId `json:"tokenTypeId"`
	PrivateKey   *string           `json:"privateKey"` //hex16
	Amount       *string           `json:"amount"`
	Data         []byte            `json:"data"` //base64
	Difficulty   *string           `json:"difficulty,omitempty"`
	PreBlockHash *types.Hash       `json:"preBlockHash,omitempty"`
	BlockType    byte              `json:"blockType"`
}

type CalcPoWDifficultyParam struct {
	SelfAddr types.Address `json:"selfAddr"`
	PrevHash types.Hash    `json:"prevHash"`

	BlockType byte           `json:"blockType"`
	ToAddr    *types.Address `json:"toAddr"`
	Data      []byte         `json:"data"`

	UsePledgeQuota bool `json:"usePledgeQuota"`
}

type CalcPoWDifficultyResult struct {
	QuotaRequired uint64 `json:"quota"`
	Difficulty    string `json:"difficulty"`
}

func (t Tx) CalcPoWDifficulty(param CalcPoWDifficultyParam) (result *CalcPoWDifficultyResult, err error) {
	// get quota required
	block := &ledger.AccountBlock{
		BlockType:      param.BlockType,
		AccountAddress: param.SelfAddr,
		PrevHash:       param.PrevHash,
		Data:           param.Data,
	}
	if param.ToAddr != nil {
		block.ToAddress = *param.ToAddr
	} else if param.BlockType == ledger.BlockTypeSendCall {
<<<<<<< HEAD
		if param.ToAddr == nil {
			return "", errors.New("toAddr is nil")
		}
		if types.IsPrecompiledContractAddress(*param.ToAddr) {
			if method, ok, err := vm.GetPrecompiledContract(*param.ToAddr, param.Data); !ok || err != nil {
				return "", errors.New("precompiled contract method not exists")
			} else {
				quotaRequired, err = method.GetSendQuota(param.Data)
				if err != nil {
					return "", err
				}
			}
		} else {
			quotaRequired, _ = util.IntrinsicGasCost(param.Data, false)
		}
	} else {
		return "", errors.New("block type not supported")
=======
		return nil, errors.New("toAddr is nil")
>>>>>>> 8a3a168b
	}
	sb := t.vite.Chain().GetLatestSnapshotBlock()
	db, err := vm_db.NewVmDb(t.vite.Chain(), &param.SelfAddr, &sb.Hash, &param.PrevHash)
	if err != nil {
		return nil, err
	}
	quotaRequired, err := vm.GasRequiredForBlock(db, block)
	if err != nil {
		return nil, err
	}

	// get current quota
	var pledgeAmount *big.Int
	var q types.Quota
	if param.UsePledgeQuota {
		pledgeAmount, err = t.vite.Chain().GetPledgeBeneficialAmount(param.SelfAddr)
		if err != nil {
			return nil, err
		}
		q, err := quota.GetPledgeQuota(db, param.SelfAddr, pledgeAmount)
		if err != nil {
			return nil, err
		}
		if q.Current() >= quotaRequired {
			return &CalcPoWDifficultyResult{quotaRequired, ""}, nil
		}
	} else {
		pledgeAmount = big.NewInt(0)
		q = types.NewQuota(0, 0, 0)
	}
	// calc difficulty if current quota is not enough
	canPoW, err := quota.CanPoW(db)
	if err != nil {
		return nil, err
	}
	if !canPoW {
		return nil, util.ErrCalcPoWTwice
	}
	d, err := quota.CalcPoWDifficulty(quotaRequired, q, pledgeAmount)
	if err != nil {
		return nil, err
	}
	return &CalcPoWDifficultyResult{quotaRequired, d.String()}, nil
}<|MERGE_RESOLUTION|>--- conflicted
+++ resolved
@@ -285,27 +285,7 @@
 	if param.ToAddr != nil {
 		block.ToAddress = *param.ToAddr
 	} else if param.BlockType == ledger.BlockTypeSendCall {
-<<<<<<< HEAD
-		if param.ToAddr == nil {
-			return "", errors.New("toAddr is nil")
-		}
-		if types.IsPrecompiledContractAddress(*param.ToAddr) {
-			if method, ok, err := vm.GetPrecompiledContract(*param.ToAddr, param.Data); !ok || err != nil {
-				return "", errors.New("precompiled contract method not exists")
-			} else {
-				quotaRequired, err = method.GetSendQuota(param.Data)
-				if err != nil {
-					return "", err
-				}
-			}
-		} else {
-			quotaRequired, _ = util.IntrinsicGasCost(param.Data, false)
-		}
-	} else {
-		return "", errors.New("block type not supported")
-=======
 		return nil, errors.New("toAddr is nil")
->>>>>>> 8a3a168b
 	}
 	sb := t.vite.Chain().GetLatestSnapshotBlock()
 	db, err := vm_db.NewVmDb(t.vite.Chain(), &param.SelfAddr, &sb.Hash, &param.PrevHash)
