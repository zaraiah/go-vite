--- conflicted
+++ resolved
@@ -55,13 +55,9 @@
 		Height: strconv.FormatUint(ledgerBlock.Height, 10),
 		Quota:  strconv.FormatUint(ledgerBlock.Quota, 10),
 
-		Amount: "0",
-		Fee:    "0",
-
-<<<<<<< HEAD
-=======
+		Amount:         "0",
+		Fee:            "0",
 		TokenInfo:      RawTokenInfoToRpc(token),
->>>>>>> 9562816d
 		ConfirmedTimes: strconv.FormatUint(confirmedTimes, 10),
 	}
 
