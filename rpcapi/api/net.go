--- conflicted
+++ resolved
@@ -46,15 +46,11 @@
 	}
 }
 
-<<<<<<< HEAD
 func (n *NetApi) SyncDetail() net.SyncDetail {
 	return n.net.Detail()
 }
 
-func (n *NetApi) Peers() *net.NodeInfo {
-=======
 func (n *NetApi) Peers() net.NodeInfo {
->>>>>>> ed721266
 	return n.net.Info()
 }
 
